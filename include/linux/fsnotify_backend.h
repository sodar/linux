/*
 * Filesystem access notification for Linux
 *
 *  Copyright (C) 2008 Red Hat, Inc., Eric Paris <eparis@redhat.com>
 */

#ifndef __LINUX_FSNOTIFY_BACKEND_H
#define __LINUX_FSNOTIFY_BACKEND_H

#ifdef __KERNEL__

#include <linux/idr.h> /* inotify uses this */
#include <linux/fs.h> /* struct inode */
#include <linux/list.h>
#include <linux/path.h> /* struct path */
#include <linux/spinlock.h>
#include <linux/types.h>

#include <asm/atomic.h>

/*
 * IN_* from inotfy.h lines up EXACTLY with FS_*, this is so we can easily
 * convert between them.  dnotify only needs conversion at watch creation
 * so no perf loss there.  fanotify isn't defined yet, so it can use the
 * wholes if it needs more events.
 */
#define FS_ACCESS		0x00000001	/* File was accessed */
#define FS_MODIFY		0x00000002	/* File was modified */
#define FS_ATTRIB		0x00000004	/* Metadata changed */
#define FS_CLOSE_WRITE		0x00000008	/* Writtable file was closed */
#define FS_CLOSE_NOWRITE	0x00000010	/* Unwrittable file closed */
#define FS_OPEN			0x00000020	/* File was opened */
#define FS_MOVED_FROM		0x00000040	/* File was moved from X */
#define FS_MOVED_TO		0x00000080	/* File was moved to Y */
#define FS_CREATE		0x00000100	/* Subfile was created */
#define FS_DELETE		0x00000200	/* Subfile was deleted */
#define FS_DELETE_SELF		0x00000400	/* Self was deleted */
#define FS_MOVE_SELF		0x00000800	/* Self was moved */

#define FS_UNMOUNT		0x00002000	/* inode on umount fs */
#define FS_Q_OVERFLOW		0x00004000	/* Event queued overflowed */
#define FS_IN_IGNORED		0x00008000	/* last inotify event here */

#define FS_OPEN_PERM		0x00010000	/* open event in an permission hook */
#define FS_ACCESS_PERM		0x00020000	/* access event in a permissions hook */

#define FS_EXCL_UNLINK		0x04000000	/* do not send events if object is unlinked */
#define FS_IN_ISDIR		0x40000000	/* event occurred against dir */
#define FS_IN_ONESHOT		0x80000000	/* only send event once */

#define FS_DN_RENAME		0x10000000	/* file renamed */
#define FS_DN_MULTISHOT		0x20000000	/* dnotify multishot */

/* This inode cares about things that happen to its children.  Always set for
 * dnotify and inotify. */
#define FS_EVENT_ON_CHILD	0x08000000

/* This is a list of all events that may get sent to a parernt based on fs event
 * happening to inodes inside that directory */
#define FS_EVENTS_POSS_ON_CHILD   (FS_ACCESS | FS_MODIFY | FS_ATTRIB |\
				   FS_CLOSE_WRITE | FS_CLOSE_NOWRITE | FS_OPEN |\
				   FS_MOVED_FROM | FS_MOVED_TO | FS_CREATE |\
				   FS_DELETE)

#define FS_MOVE			(FS_MOVED_FROM | FS_MOVED_TO)

#define ALL_FSNOTIFY_EVENTS (FS_ACCESS | FS_MODIFY | FS_ATTRIB | \
			     FS_CLOSE_WRITE | FS_CLOSE_NOWRITE | FS_OPEN | \
			     FS_MOVED_FROM | FS_MOVED_TO | FS_CREATE | \
			     FS_DELETE | FS_DELETE_SELF | FS_MOVE_SELF | \
			     FS_UNMOUNT | FS_Q_OVERFLOW | FS_IN_IGNORED | \
			     FS_OPEN_PERM | FS_ACCESS_PERM | FS_EXCL_UNLINK | \
			     FS_IN_ISDIR | FS_IN_ONESHOT | FS_DN_RENAME | \
			     FS_DN_MULTISHOT | FS_EVENT_ON_CHILD)

struct fsnotify_group;
struct fsnotify_event;
struct fsnotify_mark;
struct fsnotify_event_private_data;

/*
 * Each group much define these ops.  The fsnotify infrastructure will call
 * these operations for each relevant group.
 *
 * should_send_event - given a group, inode, and mask this function determines
 *		if the group is interested in this event.
 * handle_event - main call for a group to handle an fs event
 * free_group_priv - called when a group refcnt hits 0 to clean up the private union
 * freeing-mark - this means that a mark has been flagged to die when everything
 *		finishes using it.  The function is supplied with what must be a
 *		valid group and inode to use to clean up.
 */
struct fsnotify_ops {
	bool (*should_send_event)(struct fsnotify_group *group, struct inode *inode,
				  struct fsnotify_mark *inode_mark,
				  struct fsnotify_mark *vfsmount_mark,
				  __u32 mask, void *data, int data_type);
	int (*handle_event)(struct fsnotify_group *group,
			    struct fsnotify_mark *inode_mark,
			    struct fsnotify_mark *vfsmount_mark,
			    struct fsnotify_event *event);
	void (*free_group_priv)(struct fsnotify_group *group);
	void (*freeing_mark)(struct fsnotify_mark *mark, struct fsnotify_group *group);
	void (*free_event_priv)(struct fsnotify_event_private_data *priv);
};

/*
 * A group is a "thing" that wants to receive notification about filesystem
 * events.  The mask holds the subset of event types this group cares about.
 * refcnt on a group is up to the implementor and at any moment if it goes 0
 * everything will be cleaned up.
 */
struct fsnotify_group {
	/*
	 * How the refcnt is used is up to each group.  When the refcnt hits 0
	 * fsnotify will clean up all of the resources associated with this group.
	 * As an example, the dnotify group will always have a refcnt=1 and that
	 * will never change.  Inotify, on the other hand, has a group per
	 * inotify_init() and the refcnt will hit 0 only when that fd has been
	 * closed.
	 */
	atomic_t refcnt;		/* things with interest in this group */

	const struct fsnotify_ops *ops;	/* how this group handles things */

	/* needed to send notification to userspace */
	struct mutex notification_mutex;	/* protect the notification_list */
	struct list_head notification_list;	/* list of event_holder this group needs to send to userspace */
	wait_queue_head_t notification_waitq;	/* read() on the notification file blocks on this waitq */
	unsigned int q_len;			/* events on the queue */
	unsigned int max_events;		/* maximum events allowed on the list */

	/* stores all fastpath marks assoc with this group so they can be cleaned on unregister */
	spinlock_t mark_lock;		/* protect marks_list */
	atomic_t num_marks;		/* 1 for each mark and 1 for not being
					 * past the point of no return when freeing
					 * a group */
	struct list_head marks_list;	/* all inode marks for this group */

	/* groups can define private fields here or use the void *private */
	union {
		void *private;
#ifdef CONFIG_INOTIFY_USER
		struct inotify_group_private_data {
			spinlock_t	idr_lock;
			struct idr      idr;
			u32             last_wd;
			struct fasync_struct    *fa;    /* async notification */
			struct user_struct      *user;
		} inotify_data;
#endif
#ifdef CONFIG_FANOTIFY
		struct fanotify_group_private_data {
#ifdef CONFIG_FANOTIFY_ACCESS_PERMISSIONS
			/* allows a group to block waiting for a userspace response */
			struct mutex access_mutex;
			struct list_head access_list;
			wait_queue_head_t access_waitq;
<<<<<<< HEAD
=======
			bool bypass_perm; /* protected by access_mutex */
>>>>>>> 053d8f66
#endif /* CONFIG_FANOTIFY_ACCESS_PERMISSIONS */
			int f_flags;
		} fanotify_data;
#endif /* CONFIG_FANOTIFY */
	};
};

/*
 * A single event can be queued in multiple group->notification_lists.
 *
 * each group->notification_list will point to an event_holder which in turns points
 * to the actual event that needs to be sent to userspace.
 *
 * Seemed cheaper to create a refcnt'd event and a small holder for every group
 * than create a different event for every group
 *
 */
struct fsnotify_event_holder {
	struct fsnotify_event *event;
	struct list_head event_list;
};

/*
 * Inotify needs to tack data onto an event.  This struct lets us later find the
 * correct private data of the correct group.
 */
struct fsnotify_event_private_data {
	struct fsnotify_group *group;
	struct list_head event_list;
};

/*
 * all of the information about the original object we want to now send to
 * a group.  If you want to carry more info from the accessing task to the
 * listener this structure is where you need to be adding fields.
 */
struct fsnotify_event {
	/*
	 * If we create an event we are also likely going to need a holder
	 * to link to a group.  So embed one holder in the event.  Means only
	 * one allocation for the common case where we only have one group
	 */
	struct fsnotify_event_holder holder;
	spinlock_t lock;	/* protection for the associated event_holder and private_list */
	/* to_tell may ONLY be dereferenced during handle_event(). */
	struct inode *to_tell;	/* either the inode the event happened to or its parent */
	/*
	 * depending on the event type we should have either a path or inode
	 * We hold a reference on path, but NOT on inode.  Since we have the ref on
	 * the path, it may be dereferenced at any point during this object's
	 * lifetime.  That reference is dropped when this object's refcnt hits
	 * 0.  If this event contains an inode instead of a path, the inode may
	 * ONLY be used during handle_event().
	 */
	union {
		struct path path;
		struct inode *inode;
	};
/* when calling fsnotify tell it if the data is a path or inode */
#define FSNOTIFY_EVENT_NONE	0
#define FSNOTIFY_EVENT_PATH	1
#define FSNOTIFY_EVENT_INODE	2
	int data_type;		/* which of the above union we have */
	atomic_t refcnt;	/* how many groups still are using/need to send this event */
	__u32 mask;		/* the type of access, bitwise OR for FS_* event types */

	u32 sync_cookie;	/* used to corrolate events, namely inotify mv events */
	const unsigned char *file_name;
	size_t name_len;
	struct pid *tgid;

#ifdef CONFIG_FANOTIFY_ACCESS_PERMISSIONS
	__u32 response;	/* userspace answer to question */
#endif /* CONFIG_FANOTIFY_ACCESS_PERMISSIONS */

	struct list_head private_data_list;	/* groups can store private data here */
};

/*
 * Inode specific fields in an fsnotify_mark
 */
struct fsnotify_inode_mark {
	struct inode *inode;		/* inode this mark is associated with */
	struct hlist_node i_list;	/* list of marks by inode->i_fsnotify_marks */
	struct list_head free_i_list;	/* tmp list used when freeing this mark */
};

/*
 * Mount point specific fields in an fsnotify_mark
 */
struct fsnotify_vfsmount_mark {
	struct vfsmount *mnt;		/* vfsmount this mark is associated with */
	struct hlist_node m_list;	/* list of marks by inode->i_fsnotify_marks */
	struct list_head free_m_list;	/* tmp list used when freeing this mark */
};

/*
 * a mark is simply an object attached to an in core inode which allows an
 * fsnotify listener to indicate they are either no longer interested in events
 * of a type matching mask or only interested in those events.
 *
 * these are flushed when an inode is evicted from core and may be flushed
 * when the inode is modified (as seen by fsnotify_access).  Some fsnotify users
 * (such as dnotify) will flush these when the open fd is closed and not at
 * inode eviction or modification.
 */
struct fsnotify_mark {
	__u32 mask;			/* mask this mark is for */
	/* we hold ref for each i_list and g_list.  also one ref for each 'thing'
	 * in kernel that found and may be using this mark. */
	atomic_t refcnt;		/* active things looking at this mark */
	struct fsnotify_group *group;	/* group this mark is for */
	struct list_head g_list;	/* list of marks by group->i_fsnotify_marks */
	spinlock_t lock;		/* protect group and inode */
	union {
		struct fsnotify_inode_mark i;
		struct fsnotify_vfsmount_mark m;
	};
	__u32 ignored_mask;		/* events types to ignore */
	struct list_head free_g_list;	/* tmp list used when freeing this mark */
#define FSNOTIFY_MARK_FLAG_INODE		0x01
#define FSNOTIFY_MARK_FLAG_VFSMOUNT		0x02
#define FSNOTIFY_MARK_FLAG_OBJECT_PINNED	0x04
#define FSNOTIFY_MARK_FLAG_IGNORED_SURV_MODIFY	0x08
#define FSNOTIFY_MARK_FLAG_ALIVE		0x10
	unsigned int flags;		/* vfsmount or inode mark? */
	struct list_head destroy_list;
	void (*free_mark)(struct fsnotify_mark *mark); /* called on final put+free */
};

#ifdef CONFIG_FSNOTIFY

/* called from the vfs helpers */

/* main fsnotify call to send events */
extern int fsnotify(struct inode *to_tell, __u32 mask, void *data, int data_is,
		    const unsigned char *name, u32 cookie);
extern void __fsnotify_parent(struct path *path, struct dentry *dentry, __u32 mask);
extern void __fsnotify_inode_delete(struct inode *inode);
extern void __fsnotify_vfsmount_delete(struct vfsmount *mnt);
extern u32 fsnotify_get_cookie(void);

static inline int fsnotify_inode_watches_children(struct inode *inode)
{
	/* FS_EVENT_ON_CHILD is set if the inode may care */
	if (!(inode->i_fsnotify_mask & FS_EVENT_ON_CHILD))
		return 0;
	/* this inode might care about child events, does it care about the
	 * specific set of events that can happen on a child? */
	return inode->i_fsnotify_mask & FS_EVENTS_POSS_ON_CHILD;
}

/*
 * Update the dentry with a flag indicating the interest of its parent to receive
 * filesystem events when those events happens to this dentry->d_inode.
 */
static inline void __fsnotify_update_dcache_flags(struct dentry *dentry)
{
	struct dentry *parent;

	assert_spin_locked(&dcache_lock);
	assert_spin_locked(&dentry->d_lock);

	parent = dentry->d_parent;
	if (parent->d_inode && fsnotify_inode_watches_children(parent->d_inode))
		dentry->d_flags |= DCACHE_FSNOTIFY_PARENT_WATCHED;
	else
		dentry->d_flags &= ~DCACHE_FSNOTIFY_PARENT_WATCHED;
}

/*
 * fsnotify_d_instantiate - instantiate a dentry for inode
 * Called with dcache_lock held.
 */
static inline void __fsnotify_d_instantiate(struct dentry *dentry, struct inode *inode)
{
	if (!inode)
		return;

	assert_spin_locked(&dcache_lock);

	spin_lock(&dentry->d_lock);
	__fsnotify_update_dcache_flags(dentry);
	spin_unlock(&dentry->d_lock);
}

/* called from fsnotify listeners, such as fanotify or dnotify */

/* get a reference to an existing or create a new group */
extern struct fsnotify_group *fsnotify_alloc_group(const struct fsnotify_ops *ops);
/* drop reference on a group from fsnotify_alloc_group */
extern void fsnotify_put_group(struct fsnotify_group *group);

/* take a reference to an event */
extern void fsnotify_get_event(struct fsnotify_event *event);
extern void fsnotify_put_event(struct fsnotify_event *event);
/* find private data previously attached to an event and unlink it */
extern struct fsnotify_event_private_data *fsnotify_remove_priv_from_event(struct fsnotify_group *group,
									   struct fsnotify_event *event);

/* attach the event to the group notification queue */
extern struct fsnotify_event *fsnotify_add_notify_event(struct fsnotify_group *group,
							struct fsnotify_event *event,
							struct fsnotify_event_private_data *priv,
							struct fsnotify_event *(*merge)(struct list_head *,
											struct fsnotify_event *));
/* true if the group notification queue is empty */
extern bool fsnotify_notify_queue_is_empty(struct fsnotify_group *group);
/* return, but do not dequeue the first event on the notification queue */
extern struct fsnotify_event *fsnotify_peek_notify_event(struct fsnotify_group *group);
/* return AND dequeue the first event on the notification queue */
extern struct fsnotify_event *fsnotify_remove_notify_event(struct fsnotify_group *group);

/* functions used to manipulate the marks attached to inodes */

/* run all marks associated with a vfsmount and update mnt->mnt_fsnotify_mask */
extern void fsnotify_recalc_vfsmount_mask(struct vfsmount *mnt);
/* run all marks associated with an inode and update inode->i_fsnotify_mask */
extern void fsnotify_recalc_inode_mask(struct inode *inode);
extern void fsnotify_init_mark(struct fsnotify_mark *mark, void (*free_mark)(struct fsnotify_mark *mark));
/* find (and take a reference) to a mark associated with group and inode */
extern struct fsnotify_mark *fsnotify_find_inode_mark(struct fsnotify_group *group, struct inode *inode);
/* find (and take a reference) to a mark associated with group and vfsmount */
extern struct fsnotify_mark *fsnotify_find_vfsmount_mark(struct fsnotify_group *group, struct vfsmount *mnt);
/* copy the values from old into new */
extern void fsnotify_duplicate_mark(struct fsnotify_mark *new, struct fsnotify_mark *old);
/* set the ignored_mask of a mark */
extern void fsnotify_set_mark_ignored_mask_locked(struct fsnotify_mark *mark, __u32 mask);
/* set the mask of a mark (might pin the object into memory */
extern void fsnotify_set_mark_mask_locked(struct fsnotify_mark *mark, __u32 mask);
/* attach the mark to both the group and the inode */
extern int fsnotify_add_mark(struct fsnotify_mark *mark, struct fsnotify_group *group,
			     struct inode *inode, struct vfsmount *mnt, int allow_dups);
/* given a mark, flag it to be freed when all references are dropped */
extern void fsnotify_destroy_mark(struct fsnotify_mark *mark);
/* run all the marks in a group, and clear all of the vfsmount marks */
extern void fsnotify_clear_vfsmount_marks_by_group(struct fsnotify_group *group);
/* run all the marks in a group, and clear all of the inode marks */
extern void fsnotify_clear_inode_marks_by_group(struct fsnotify_group *group);
/* run all the marks in a group, and clear all of the marks where mark->flags & flags is true*/
extern void fsnotify_clear_marks_by_group_flags(struct fsnotify_group *group, unsigned int flags);
/* run all the marks in a group, and flag them to be freed */
extern void fsnotify_clear_marks_by_group(struct fsnotify_group *group);
extern void fsnotify_get_mark(struct fsnotify_mark *mark);
extern void fsnotify_put_mark(struct fsnotify_mark *mark);
extern void fsnotify_unmount_inodes(struct list_head *list);

/* put here because inotify does some weird stuff when destroying watches */
extern struct fsnotify_event *fsnotify_create_event(struct inode *to_tell, __u32 mask,
						    void *data, int data_is,
						    const unsigned char *name,
						    u32 cookie, gfp_t gfp);

/* fanotify likes to change events after they are on lists... */
extern struct fsnotify_event *fsnotify_clone_event(struct fsnotify_event *old_event);
extern int fsnotify_replace_event(struct fsnotify_event_holder *old_holder,
				  struct fsnotify_event *new_event);

#else

static inline int fsnotify(struct inode *to_tell, __u32 mask, void *data, int data_is,
			   const unsigned char *name, u32 cookie)
{
	return 0;
}

static inline void __fsnotify_parent(struct path *path, struct dentry *dentry, __u32 mask)
{}

static inline void __fsnotify_inode_delete(struct inode *inode)
{}

static inline void __fsnotify_vfsmount_delete(struct vfsmount *mnt)
{}

static inline void __fsnotify_update_dcache_flags(struct dentry *dentry)
{}

static inline void __fsnotify_d_instantiate(struct dentry *dentry, struct inode *inode)
{}

static inline u32 fsnotify_get_cookie(void)
{
	return 0;
}

static inline void fsnotify_unmount_inodes(struct list_head *list)
{}

#endif	/* CONFIG_FSNOTIFY */

#endif	/* __KERNEL __ */

#endif	/* __LINUX_FSNOTIFY_BACKEND_H */<|MERGE_RESOLUTION|>--- conflicted
+++ resolved
@@ -156,10 +156,7 @@
 			struct mutex access_mutex;
 			struct list_head access_list;
 			wait_queue_head_t access_waitq;
-<<<<<<< HEAD
-=======
 			bool bypass_perm; /* protected by access_mutex */
->>>>>>> 053d8f66
 #endif /* CONFIG_FANOTIFY_ACCESS_PERMISSIONS */
 			int f_flags;
 		} fanotify_data;
