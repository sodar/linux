--- conflicted
+++ resolved
@@ -42,10 +42,7 @@
 	u32 colors_important;
 } __packed;
 
-<<<<<<< HEAD
-=======
 static bool use_bgrt = true;
->>>>>>> 23e542e5
 static bool request_mem_succeeded = false;
 static u64 mem_flags = EFI_MEMORY_WC | EFI_MEMORY_UC;
 
@@ -164,12 +161,9 @@
 	void *bgrt_image = NULL;
 	u8 *dst = info->screen_base;
 
-<<<<<<< HEAD
-=======
 	if (!use_bgrt)
 		return;
 
->>>>>>> 23e542e5
 	if (!bgrt_tab.image_address) {
 		pr_info("efifb: No BGRT, not showing boot graphics\n");
 		return;
