--- conflicted
+++ resolved
@@ -70,13 +70,8 @@
 #include "iwl-agn-hw.h"
 
 /* Highest firmware API version supported */
-<<<<<<< HEAD
-#define IWL8000_UCODE_API_MAX	20
-#define IWL8265_UCODE_API_MAX	20
-=======
 #define IWL8000_UCODE_API_MAX	21
 #define IWL8265_UCODE_API_MAX	21
->>>>>>> 53f09e74
 
 /* Oldest version we won't warn about */
 #define IWL8000_UCODE_API_OK	13
