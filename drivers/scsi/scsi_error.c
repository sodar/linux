/*
 *  scsi_error.c Copyright (C) 1997 Eric Youngdale
 *
 *  SCSI error/timeout handling
 *      Initial versions: Eric Youngdale.  Based upon conversations with
 *                        Leonard Zubkoff and David Miller at Linux Expo, 
 *                        ideas originating from all over the place.
 *
 *	Restructured scsi_unjam_host and associated functions.
 *	September 04, 2002 Mike Anderson (andmike@us.ibm.com)
 *
 *	Forward port of Russell King's (rmk@arm.linux.org.uk) changes and
 *	minor  cleanups.
 *	September 30, 2002 Mike Anderson (andmike@us.ibm.com)
 */

#include <linux/module.h>
#include <linux/sched.h>
#include <linux/gfp.h>
#include <linux/timer.h>
#include <linux/string.h>
#include <linux/kernel.h>
#include <linux/freezer.h>
#include <linux/kthread.h>
#include <linux/interrupt.h>
#include <linux/blkdev.h>
#include <linux/delay.h>

#include <scsi/scsi.h>
#include <scsi/scsi_cmnd.h>
#include <scsi/scsi_dbg.h>
#include <scsi/scsi_device.h>
#include <scsi/scsi_eh.h>
#include <scsi/scsi_transport.h>
#include <scsi/scsi_host.h>
#include <scsi/scsi_ioctl.h>

#include "scsi_priv.h"
#include "scsi_logging.h"
#include "scsi_transport_api.h"

#include <trace/events/scsi.h>

#define SENSE_TIMEOUT		(10*HZ)

/*
 * These should *probably* be handled by the host itself.
 * Since it is allowed to sleep, it probably should.
 */
#define BUS_RESET_SETTLE_TIME   (10)
#define HOST_RESET_SETTLE_TIME  (10)

/* called with shost->host_lock held */
void scsi_eh_wakeup(struct Scsi_Host *shost)
{
	if (shost->host_busy == shost->host_failed) {
		trace_scsi_eh_wakeup(shost);
		wake_up_process(shost->ehandler);
		SCSI_LOG_ERROR_RECOVERY(5,
				printk("Waking error handler thread\n"));
	}
}

/**
 * scsi_schedule_eh - schedule EH for SCSI host
 * @shost:	SCSI host to invoke error handling on.
 *
 * Schedule SCSI EH without scmd.
 */
void scsi_schedule_eh(struct Scsi_Host *shost)
{
	unsigned long flags;

	spin_lock_irqsave(shost->host_lock, flags);

	if (scsi_host_set_state(shost, SHOST_RECOVERY) == 0 ||
	    scsi_host_set_state(shost, SHOST_CANCEL_RECOVERY) == 0) {
		shost->host_eh_scheduled++;
		scsi_eh_wakeup(shost);
	}

	spin_unlock_irqrestore(shost->host_lock, flags);
}
EXPORT_SYMBOL_GPL(scsi_schedule_eh);

/**
 * scsi_eh_scmd_add - add scsi cmd to error handling.
 * @scmd:	scmd to run eh on.
 * @eh_flag:	optional SCSI_EH flag.
 *
 * Return value:
 *	0 on failure.
 */
int scsi_eh_scmd_add(struct scsi_cmnd *scmd, int eh_flag)
{
	struct Scsi_Host *shost = scmd->device->host;
	unsigned long flags;
	int ret = 0;

	if (!shost->ehandler)
		return 0;

	spin_lock_irqsave(shost->host_lock, flags);
	if (scsi_host_set_state(shost, SHOST_RECOVERY))
		if (scsi_host_set_state(shost, SHOST_CANCEL_RECOVERY))
			goto out_unlock;

	ret = 1;
	scmd->eh_eflags |= eh_flag;
	list_add_tail(&scmd->eh_entry, &shost->eh_cmd_q);
	shost->host_failed++;
	scsi_eh_wakeup(shost);
 out_unlock:
	spin_unlock_irqrestore(shost->host_lock, flags);
	return ret;
}

/**
 * scsi_times_out - Timeout function for normal scsi commands.
 * @req:	request that is timing out.
 *
 * Notes:
 *     We do not need to lock this.  There is the potential for a race
 *     only in that the normal completion handling might run, but if the
 *     normal completion function determines that the timer has already
 *     fired, then it mustn't do anything.
 */
enum blk_eh_timer_return scsi_times_out(struct request *req)
{
	struct scsi_cmnd *scmd = req->special;
	enum blk_eh_timer_return rtn = BLK_EH_NOT_HANDLED;

	trace_scsi_dispatch_cmd_timeout(scmd);
	scsi_log_completion(scmd, TIMEOUT_ERROR);

	if (scmd->device->host->transportt->eh_timed_out)
		rtn = scmd->device->host->transportt->eh_timed_out(scmd);
	else if (scmd->device->host->hostt->eh_timed_out)
		rtn = scmd->device->host->hostt->eh_timed_out(scmd);

	if (unlikely(rtn == BLK_EH_NOT_HANDLED &&
		     !scsi_eh_scmd_add(scmd, SCSI_EH_CANCEL_CMD))) {
		scmd->result |= DID_TIME_OUT << 16;
		rtn = BLK_EH_HANDLED;
	}

	return rtn;
}

/**
 * scsi_block_when_processing_errors - Prevent cmds from being queued.
 * @sdev:	Device on which we are performing recovery.
 *
 * Description:
 *     We block until the host is out of error recovery, and then check to
 *     see whether the host or the device is offline.
 *
 * Return value:
 *     0 when dev was taken offline by error recovery. 1 OK to proceed.
 */
int scsi_block_when_processing_errors(struct scsi_device *sdev)
{
	int online;

	wait_event(sdev->host->host_wait, !scsi_host_in_recovery(sdev->host));

	online = scsi_device_online(sdev);

	SCSI_LOG_ERROR_RECOVERY(5, printk("%s: rtn: %d\n", __func__,
					  online));

	return online;
}
EXPORT_SYMBOL(scsi_block_when_processing_errors);

#ifdef CONFIG_SCSI_LOGGING
/**
 * scsi_eh_prt_fail_stats - Log info on failures.
 * @shost:	scsi host being recovered.
 * @work_q:	Queue of scsi cmds to process.
 */
static inline void scsi_eh_prt_fail_stats(struct Scsi_Host *shost,
					  struct list_head *work_q)
{
	struct scsi_cmnd *scmd;
	struct scsi_device *sdev;
	int total_failures = 0;
	int cmd_failed = 0;
	int cmd_cancel = 0;
	int devices_failed = 0;

	shost_for_each_device(sdev, shost) {
		list_for_each_entry(scmd, work_q, eh_entry) {
			if (scmd->device == sdev) {
				++total_failures;
				if (scmd->eh_eflags & SCSI_EH_CANCEL_CMD)
					++cmd_cancel;
				else 
					++cmd_failed;
			}
		}

		if (cmd_cancel || cmd_failed) {
			SCSI_LOG_ERROR_RECOVERY(3,
				sdev_printk(KERN_INFO, sdev,
					    "%s: cmds failed: %d, cancel: %d\n",
					    __func__, cmd_failed,
					    cmd_cancel));
			cmd_cancel = 0;
			cmd_failed = 0;
			++devices_failed;
		}
	}

	SCSI_LOG_ERROR_RECOVERY(2, printk("Total of %d commands on %d"
					  " devices require eh work\n",
				  total_failures, devices_failed));
}
#endif

/**
 * scsi_check_sense - Examine scsi cmd sense
 * @scmd:	Cmd to have sense checked.
 *
 * Return value:
 * 	SUCCESS or FAILED or NEEDS_RETRY
 *
 * Notes:
 *	When a deferred error is detected the current command has
 *	not been executed and needs retrying.
 */
static int scsi_check_sense(struct scsi_cmnd *scmd)
{
	struct scsi_device *sdev = scmd->device;
	struct scsi_sense_hdr sshdr;

	if (! scsi_command_normalize_sense(scmd, &sshdr))
		return FAILED;	/* no valid sense data */

	if (scsi_sense_is_deferred(&sshdr))
		return NEEDS_RETRY;

	if (sdev->scsi_dh_data && sdev->scsi_dh_data->scsi_dh &&
			sdev->scsi_dh_data->scsi_dh->check_sense) {
		int rc;

		rc = sdev->scsi_dh_data->scsi_dh->check_sense(sdev, &sshdr);
		if (rc != SCSI_RETURN_NOT_HANDLED)
			return rc;
		/* handler does not care. Drop down to default handling */
	}

	/*
	 * Previous logic looked for FILEMARK, EOM or ILI which are
	 * mainly associated with tapes and returned SUCCESS.
	 */
	if (sshdr.response_code == 0x70) {
		/* fixed format */
		if (scmd->sense_buffer[2] & 0xe0)
			return SUCCESS;
	} else {
		/*
		 * descriptor format: look for "stream commands sense data
		 * descriptor" (see SSC-3). Assume single sense data
		 * descriptor. Ignore ILI from SBC-2 READ LONG and WRITE LONG.
		 */
		if ((sshdr.additional_length > 3) &&
		    (scmd->sense_buffer[8] == 0x4) &&
		    (scmd->sense_buffer[11] & 0xe0))
			return SUCCESS;
	}

	switch (sshdr.sense_key) {
	case NO_SENSE:
		return SUCCESS;
	case RECOVERED_ERROR:
		return /* soft_error */ SUCCESS;

	case ABORTED_COMMAND:
		if (sshdr.asc == 0x10) /* DIF */
			return SUCCESS;

		return NEEDS_RETRY;
	case NOT_READY:
	case UNIT_ATTENTION:
		/*
		 * if we are expecting a cc/ua because of a bus reset that we
		 * performed, treat this just as a retry.  otherwise this is
		 * information that we should pass up to the upper-level driver
		 * so that we can deal with it there.
		 */
		if (scmd->device->expecting_cc_ua) {
			scmd->device->expecting_cc_ua = 0;
			return NEEDS_RETRY;
		}
		/*
		 * if the device is in the process of becoming ready, we 
		 * should retry.
		 */
		if ((sshdr.asc == 0x04) && (sshdr.ascq == 0x01))
			return NEEDS_RETRY;
		/*
		 * if the device is not started, we need to wake
		 * the error handler to start the motor
		 */
		if (scmd->device->allow_restart &&
		    (sshdr.asc == 0x04) && (sshdr.ascq == 0x02))
			return FAILED;

		if (sshdr.asc == 0x3f && sshdr.ascq == 0x0e)
			scmd_printk(KERN_WARNING, scmd,
				    "Warning! Received an indication that the "
				    "LUN assignments on this target have "
				    "changed. The Linux SCSI layer does not "
				    "automatically remap LUN assignments.\n");
		else if (sshdr.asc == 0x3f)
			scmd_printk(KERN_WARNING, scmd,
				    "Warning! Received an indication that the "
				    "operating parameters on this target have "
				    "changed. The Linux SCSI layer does not "
				    "automatically adjust these parameters.\n");

<<<<<<< HEAD
		if (blk_barrier_rq(scmd->request))
=======
		if (scmd->request->cmd_flags & REQ_HARDBARRIER)
>>>>>>> 56385a12
			/*
			 * barrier requests should always retry on UA
			 * otherwise block will get a spurious error
			 */
			return NEEDS_RETRY;
		else
			/*
			 * for normal (non barrier) commands, pass the
			 * UA upwards for a determination in the
			 * completion functions
			 */
			return SUCCESS;

		/* these three are not supported */
	case COPY_ABORTED:
	case VOLUME_OVERFLOW:
	case MISCOMPARE:
		return SUCCESS;

	case MEDIUM_ERROR:
		if (sshdr.asc == 0x11 || /* UNRECOVERED READ ERR */
		    sshdr.asc == 0x13 || /* AMNF DATA FIELD */
		    sshdr.asc == 0x14) { /* RECORD NOT FOUND */
			return SUCCESS;
		}
		return NEEDS_RETRY;

	case HARDWARE_ERROR:
		if (scmd->device->retry_hwerror)
			return ADD_TO_MLQUEUE;
		else
			return SUCCESS;

	case ILLEGAL_REQUEST:
	case BLANK_CHECK:
	case DATA_PROTECT:
	default:
		return SUCCESS;
	}
}

static void scsi_handle_queue_ramp_up(struct scsi_device *sdev)
{
	struct scsi_host_template *sht = sdev->host->hostt;
	struct scsi_device *tmp_sdev;

	if (!sht->change_queue_depth ||
	    sdev->queue_depth >= sdev->max_queue_depth)
		return;

	if (time_before(jiffies,
	    sdev->last_queue_ramp_up + sdev->queue_ramp_up_period))
		return;

	if (time_before(jiffies,
	    sdev->last_queue_full_time + sdev->queue_ramp_up_period))
		return;

	/*
	 * Walk all devices of a target and do
	 * ramp up on them.
	 */
	shost_for_each_device(tmp_sdev, sdev->host) {
		if (tmp_sdev->channel != sdev->channel ||
		    tmp_sdev->id != sdev->id ||
		    tmp_sdev->queue_depth == sdev->max_queue_depth)
			continue;
		/*
		 * call back into LLD to increase queue_depth by one
		 * with ramp up reason code.
		 */
		sht->change_queue_depth(tmp_sdev, tmp_sdev->queue_depth + 1,
					SCSI_QDEPTH_RAMP_UP);
		sdev->last_queue_ramp_up = jiffies;
	}
}

static void scsi_handle_queue_full(struct scsi_device *sdev)
{
	struct scsi_host_template *sht = sdev->host->hostt;
	struct scsi_device *tmp_sdev;

	if (!sht->change_queue_depth)
		return;

	shost_for_each_device(tmp_sdev, sdev->host) {
		if (tmp_sdev->channel != sdev->channel ||
		    tmp_sdev->id != sdev->id)
			continue;
		/*
		 * We do not know the number of commands that were at
		 * the device when we got the queue full so we start
		 * from the highest possible value and work our way down.
		 */
		sht->change_queue_depth(tmp_sdev, tmp_sdev->queue_depth - 1,
					SCSI_QDEPTH_QFULL);
	}
}

/**
 * scsi_eh_completed_normally - Disposition a eh cmd on return from LLD.
 * @scmd:	SCSI cmd to examine.
 *
 * Notes:
 *    This is *only* called when we are examining the status of commands
 *    queued during error recovery.  the main difference here is that we
 *    don't allow for the possibility of retries here, and we are a lot
 *    more restrictive about what we consider acceptable.
 */
static int scsi_eh_completed_normally(struct scsi_cmnd *scmd)
{
	/*
	 * first check the host byte, to see if there is anything in there
	 * that would indicate what we need to do.
	 */
	if (host_byte(scmd->result) == DID_RESET) {
		/*
		 * rats.  we are already in the error handler, so we now
		 * get to try and figure out what to do next.  if the sense
		 * is valid, we have a pretty good idea of what to do.
		 * if not, we mark it as FAILED.
		 */
		return scsi_check_sense(scmd);
	}
	if (host_byte(scmd->result) != DID_OK)
		return FAILED;

	/*
	 * next, check the message byte.
	 */
	if (msg_byte(scmd->result) != COMMAND_COMPLETE)
		return FAILED;

	/*
	 * now, check the status byte to see if this indicates
	 * anything special.
	 */
	switch (status_byte(scmd->result)) {
	case GOOD:
		scsi_handle_queue_ramp_up(scmd->device);
	case COMMAND_TERMINATED:
		return SUCCESS;
	case CHECK_CONDITION:
		return scsi_check_sense(scmd);
	case CONDITION_GOOD:
	case INTERMEDIATE_GOOD:
	case INTERMEDIATE_C_GOOD:
		/*
		 * who knows?  FIXME(eric)
		 */
		return SUCCESS;
	case RESERVATION_CONFLICT:
		if (scmd->cmnd[0] == TEST_UNIT_READY)
			/* it is a success, we probed the device and
			 * found it */
			return SUCCESS;
		/* otherwise, we failed to send the command */
		return FAILED;
	case QUEUE_FULL:
		scsi_handle_queue_full(scmd->device);
		/* fall through */
	case BUSY:
		return NEEDS_RETRY;
	default:
		return FAILED;
	}
	return FAILED;
}

/**
 * scsi_eh_done - Completion function for error handling.
 * @scmd:	Cmd that is done.
 */
static void scsi_eh_done(struct scsi_cmnd *scmd)
{
	struct completion     *eh_action;

	SCSI_LOG_ERROR_RECOVERY(3,
		printk("%s scmd: %p result: %x\n",
			__func__, scmd, scmd->result));

	eh_action = scmd->device->host->eh_action;
	if (eh_action)
		complete(eh_action);
}

/**
 * scsi_try_host_reset - ask host adapter to reset itself
 * @scmd:	SCSI cmd to send hsot reset.
 */
static int scsi_try_host_reset(struct scsi_cmnd *scmd)
{
	unsigned long flags;
	int rtn;

	SCSI_LOG_ERROR_RECOVERY(3, printk("%s: Snd Host RST\n",
					  __func__));

	if (!scmd->device->host->hostt->eh_host_reset_handler)
		return FAILED;

	rtn = scmd->device->host->hostt->eh_host_reset_handler(scmd);

	if (rtn == SUCCESS) {
		if (!scmd->device->host->hostt->skip_settle_delay)
			ssleep(HOST_RESET_SETTLE_TIME);
		spin_lock_irqsave(scmd->device->host->host_lock, flags);
		scsi_report_bus_reset(scmd->device->host,
				      scmd_channel(scmd));
		spin_unlock_irqrestore(scmd->device->host->host_lock, flags);
	}

	return rtn;
}

/**
 * scsi_try_bus_reset - ask host to perform a bus reset
 * @scmd:	SCSI cmd to send bus reset.
 */
static int scsi_try_bus_reset(struct scsi_cmnd *scmd)
{
	unsigned long flags;
	int rtn;

	SCSI_LOG_ERROR_RECOVERY(3, printk("%s: Snd Bus RST\n",
					  __func__));

	if (!scmd->device->host->hostt->eh_bus_reset_handler)
		return FAILED;

	rtn = scmd->device->host->hostt->eh_bus_reset_handler(scmd);

	if (rtn == SUCCESS) {
		if (!scmd->device->host->hostt->skip_settle_delay)
			ssleep(BUS_RESET_SETTLE_TIME);
		spin_lock_irqsave(scmd->device->host->host_lock, flags);
		scsi_report_bus_reset(scmd->device->host,
				      scmd_channel(scmd));
		spin_unlock_irqrestore(scmd->device->host->host_lock, flags);
	}

	return rtn;
}

static void __scsi_report_device_reset(struct scsi_device *sdev, void *data)
{
	sdev->was_reset = 1;
	sdev->expecting_cc_ua = 1;
}

/**
 * scsi_try_target_reset - Ask host to perform a target reset
 * @scmd:	SCSI cmd used to send a target reset
 *
 * Notes:
 *    There is no timeout for this operation.  if this operation is
 *    unreliable for a given host, then the host itself needs to put a
 *    timer on it, and set the host back to a consistent state prior to
 *    returning.
 */
static int scsi_try_target_reset(struct scsi_cmnd *scmd)
{
	unsigned long flags;
	int rtn;

	if (!scmd->device->host->hostt->eh_target_reset_handler)
		return FAILED;

	rtn = scmd->device->host->hostt->eh_target_reset_handler(scmd);
	if (rtn == SUCCESS) {
		spin_lock_irqsave(scmd->device->host->host_lock, flags);
		__starget_for_each_device(scsi_target(scmd->device), NULL,
					  __scsi_report_device_reset);
		spin_unlock_irqrestore(scmd->device->host->host_lock, flags);
	}

	return rtn;
}

/**
 * scsi_try_bus_device_reset - Ask host to perform a BDR on a dev
 * @scmd:	SCSI cmd used to send BDR
 *
 * Notes:
 *    There is no timeout for this operation.  if this operation is
 *    unreliable for a given host, then the host itself needs to put a
 *    timer on it, and set the host back to a consistent state prior to
 *    returning.
 */
static int scsi_try_bus_device_reset(struct scsi_cmnd *scmd)
{
	int rtn;

	if (!scmd->device->host->hostt->eh_device_reset_handler)
		return FAILED;

	rtn = scmd->device->host->hostt->eh_device_reset_handler(scmd);
	if (rtn == SUCCESS)
		__scsi_report_device_reset(scmd->device, NULL);
	return rtn;
}

static int __scsi_try_to_abort_cmd(struct scsi_cmnd *scmd)
{
	if (!scmd->device->host->hostt->eh_abort_handler)
		return FAILED;

	return scmd->device->host->hostt->eh_abort_handler(scmd);
}

/**
 * scsi_try_to_abort_cmd - Ask host to abort a running command.
 * @scmd:	SCSI cmd to abort from Lower Level.
 *
 * Notes:
 *    This function will not return until the user's completion function
 *    has been called.  there is no timeout on this operation.  if the
 *    author of the low-level driver wishes this operation to be timed,
 *    they can provide this facility themselves.  helper functions in
 *    scsi_error.c can be supplied to make this easier to do.
 */
static int scsi_try_to_abort_cmd(struct scsi_cmnd *scmd)
{
	/*
	 * scsi_done was called just after the command timed out and before
	 * we had a chance to process it. (db)
	 */
	if (scmd->serial_number == 0)
		return SUCCESS;
	return __scsi_try_to_abort_cmd(scmd);
}

static void scsi_abort_eh_cmnd(struct scsi_cmnd *scmd)
{
	if (__scsi_try_to_abort_cmd(scmd) != SUCCESS)
		if (scsi_try_bus_device_reset(scmd) != SUCCESS)
			if (scsi_try_target_reset(scmd) != SUCCESS)
				if (scsi_try_bus_reset(scmd) != SUCCESS)
					scsi_try_host_reset(scmd);
}

/**
 * scsi_eh_prep_cmnd  - Save a scsi command info as part of error recory
 * @scmd:       SCSI command structure to hijack
 * @ses:        structure to save restore information
 * @cmnd:       CDB to send. Can be NULL if no new cmnd is needed
 * @cmnd_size:  size in bytes of @cmnd (must be <= BLK_MAX_CDB)
 * @sense_bytes: size of sense data to copy. or 0 (if != 0 @cmnd is ignored)
 *
 * This function is used to save a scsi command information before re-execution
 * as part of the error recovery process.  If @sense_bytes is 0 the command
 * sent must be one that does not transfer any data.  If @sense_bytes != 0
 * @cmnd is ignored and this functions sets up a REQUEST_SENSE command
 * and cmnd buffers to read @sense_bytes into @scmd->sense_buffer.
 */
void scsi_eh_prep_cmnd(struct scsi_cmnd *scmd, struct scsi_eh_save *ses,
			unsigned char *cmnd, int cmnd_size, unsigned sense_bytes)
{
	struct scsi_device *sdev = scmd->device;

	/*
	 * We need saved copies of a number of fields - this is because
	 * error handling may need to overwrite these with different values
	 * to run different commands, and once error handling is complete,
	 * we will need to restore these values prior to running the actual
	 * command.
	 */
	ses->cmd_len = scmd->cmd_len;
	ses->cmnd = scmd->cmnd;
	ses->data_direction = scmd->sc_data_direction;
	ses->sdb = scmd->sdb;
	ses->next_rq = scmd->request->next_rq;
	ses->result = scmd->result;
	ses->underflow = scmd->underflow;
	ses->prot_op = scmd->prot_op;

	scmd->prot_op = SCSI_PROT_NORMAL;
	scmd->cmnd = ses->eh_cmnd;
	memset(scmd->cmnd, 0, BLK_MAX_CDB);
	memset(&scmd->sdb, 0, sizeof(scmd->sdb));
	scmd->request->next_rq = NULL;

	if (sense_bytes) {
		scmd->sdb.length = min_t(unsigned, SCSI_SENSE_BUFFERSIZE,
					 sense_bytes);
		sg_init_one(&ses->sense_sgl, scmd->sense_buffer,
			    scmd->sdb.length);
		scmd->sdb.table.sgl = &ses->sense_sgl;
		scmd->sc_data_direction = DMA_FROM_DEVICE;
		scmd->sdb.table.nents = 1;
		scmd->cmnd[0] = REQUEST_SENSE;
		scmd->cmnd[4] = scmd->sdb.length;
		scmd->cmd_len = COMMAND_SIZE(scmd->cmnd[0]);
	} else {
		scmd->sc_data_direction = DMA_NONE;
		if (cmnd) {
			BUG_ON(cmnd_size > BLK_MAX_CDB);
			memcpy(scmd->cmnd, cmnd, cmnd_size);
			scmd->cmd_len = COMMAND_SIZE(scmd->cmnd[0]);
		}
	}

	scmd->underflow = 0;

	if (sdev->scsi_level <= SCSI_2 && sdev->scsi_level != SCSI_UNKNOWN)
		scmd->cmnd[1] = (scmd->cmnd[1] & 0x1f) |
			(sdev->lun << 5 & 0xe0);

	/*
	 * Zero the sense buffer.  The scsi spec mandates that any
	 * untransferred sense data should be interpreted as being zero.
	 */
	memset(scmd->sense_buffer, 0, SCSI_SENSE_BUFFERSIZE);
}
EXPORT_SYMBOL(scsi_eh_prep_cmnd);

/**
 * scsi_eh_restore_cmnd  - Restore a scsi command info as part of error recory
 * @scmd:       SCSI command structure to restore
 * @ses:        saved information from a coresponding call to scsi_eh_prep_cmnd
 *
 * Undo any damage done by above scsi_eh_prep_cmnd().
 */
void scsi_eh_restore_cmnd(struct scsi_cmnd* scmd, struct scsi_eh_save *ses)
{
	/*
	 * Restore original data
	 */
	scmd->cmd_len = ses->cmd_len;
	scmd->cmnd = ses->cmnd;
	scmd->sc_data_direction = ses->data_direction;
	scmd->sdb = ses->sdb;
	scmd->request->next_rq = ses->next_rq;
	scmd->result = ses->result;
	scmd->underflow = ses->underflow;
	scmd->prot_op = ses->prot_op;
}
EXPORT_SYMBOL(scsi_eh_restore_cmnd);

/**
 * scsi_send_eh_cmnd  - submit a scsi command as part of error recory
 * @scmd:       SCSI command structure to hijack
 * @cmnd:       CDB to send
 * @cmnd_size:  size in bytes of @cmnd
 * @timeout:    timeout for this request
 * @sense_bytes: size of sense data to copy or 0
 *
 * This function is used to send a scsi command down to a target device
 * as part of the error recovery process. See also scsi_eh_prep_cmnd() above.
 *
 * Return value:
 *    SUCCESS or FAILED or NEEDS_RETRY
 */
static int scsi_send_eh_cmnd(struct scsi_cmnd *scmd, unsigned char *cmnd,
			     int cmnd_size, int timeout, unsigned sense_bytes)
{
	struct scsi_device *sdev = scmd->device;
	struct Scsi_Host *shost = sdev->host;
	DECLARE_COMPLETION_ONSTACK(done);
	unsigned long timeleft;
	unsigned long flags;
	struct scsi_eh_save ses;
	int rtn;

	scsi_eh_prep_cmnd(scmd, &ses, cmnd, cmnd_size, sense_bytes);
	shost->eh_action = &done;

	spin_lock_irqsave(shost->host_lock, flags);
	scsi_log_send(scmd);
	shost->hostt->queuecommand(scmd, scsi_eh_done);
	spin_unlock_irqrestore(shost->host_lock, flags);

	timeleft = wait_for_completion_timeout(&done, timeout);

	shost->eh_action = NULL;

	scsi_log_completion(scmd, SUCCESS);

	SCSI_LOG_ERROR_RECOVERY(3,
		printk("%s: scmd: %p, timeleft: %ld\n",
			__func__, scmd, timeleft));

	/*
	 * If there is time left scsi_eh_done got called, and we will
	 * examine the actual status codes to see whether the command
	 * actually did complete normally, else tell the host to forget
	 * about this command.
	 */
	if (timeleft) {
		rtn = scsi_eh_completed_normally(scmd);
		SCSI_LOG_ERROR_RECOVERY(3,
			printk("%s: scsi_eh_completed_normally %x\n",
			       __func__, rtn));

		switch (rtn) {
		case SUCCESS:
		case NEEDS_RETRY:
		case FAILED:
			break;
		case ADD_TO_MLQUEUE:
			rtn = NEEDS_RETRY;
			break;
		default:
			rtn = FAILED;
			break;
		}
	} else {
		scsi_abort_eh_cmnd(scmd);
		rtn = FAILED;
	}

	scsi_eh_restore_cmnd(scmd, &ses);
	return rtn;
}

/**
 * scsi_request_sense - Request sense data from a particular target.
 * @scmd:	SCSI cmd for request sense.
 *
 * Notes:
 *    Some hosts automatically obtain this information, others require
 *    that we obtain it on our own. This function will *not* return until
 *    the command either times out, or it completes.
 */
static int scsi_request_sense(struct scsi_cmnd *scmd)
{
	return scsi_send_eh_cmnd(scmd, NULL, 0, SENSE_TIMEOUT, ~0);
}

/**
 * scsi_eh_finish_cmd - Handle a cmd that eh is finished with.
 * @scmd:	Original SCSI cmd that eh has finished.
 * @done_q:	Queue for processed commands.
 *
 * Notes:
 *    We don't want to use the normal command completion while we are are
 *    still handling errors - it may cause other commands to be queued,
 *    and that would disturb what we are doing.  Thus we really want to
 *    keep a list of pending commands for final completion, and once we
 *    are ready to leave error handling we handle completion for real.
 */
void scsi_eh_finish_cmd(struct scsi_cmnd *scmd, struct list_head *done_q)
{
	scmd->device->host->host_failed--;
	scmd->eh_eflags = 0;
	list_move_tail(&scmd->eh_entry, done_q);
}
EXPORT_SYMBOL(scsi_eh_finish_cmd);

/**
 * scsi_eh_get_sense - Get device sense data.
 * @work_q:	Queue of commands to process.
 * @done_q:	Queue of processed commands.
 *
 * Description:
 *    See if we need to request sense information.  if so, then get it
 *    now, so we have a better idea of what to do.  
 *
 * Notes:
 *    This has the unfortunate side effect that if a shost adapter does
 *    not automatically request sense information, we end up shutting
 *    it down before we request it.
 *
 *    All drivers should request sense information internally these days,
 *    so for now all I have to say is tough noogies if you end up in here.
 *
 *    XXX: Long term this code should go away, but that needs an audit of
 *         all LLDDs first.
 */
int scsi_eh_get_sense(struct list_head *work_q,
		      struct list_head *done_q)
{
	struct scsi_cmnd *scmd, *next;
	int rtn;

	list_for_each_entry_safe(scmd, next, work_q, eh_entry) {
		if ((scmd->eh_eflags & SCSI_EH_CANCEL_CMD) ||
		    SCSI_SENSE_VALID(scmd))
			continue;

		SCSI_LOG_ERROR_RECOVERY(2, scmd_printk(KERN_INFO, scmd,
						  "%s: requesting sense\n",
						  current->comm));
		rtn = scsi_request_sense(scmd);
		if (rtn != SUCCESS)
			continue;

		SCSI_LOG_ERROR_RECOVERY(3, printk("sense requested for %p"
						  " result %x\n", scmd,
						  scmd->result));
		SCSI_LOG_ERROR_RECOVERY(3, scsi_print_sense("bh", scmd));

		rtn = scsi_decide_disposition(scmd);

		/*
		 * if the result was normal, then just pass it along to the
		 * upper level.
		 */
		if (rtn == SUCCESS)
			/* we don't want this command reissued, just
			 * finished with the sense data, so set
			 * retries to the max allowed to ensure it
			 * won't get reissued */
			scmd->retries = scmd->allowed;
		else if (rtn != NEEDS_RETRY)
			continue;

		scsi_eh_finish_cmd(scmd, done_q);
	}

	return list_empty(work_q);
}
EXPORT_SYMBOL_GPL(scsi_eh_get_sense);

/**
 * scsi_eh_tur - Send TUR to device.
 * @scmd:	&scsi_cmnd to send TUR
 *
 * Return value:
 *    0 - Device is ready. 1 - Device NOT ready.
 */
static int scsi_eh_tur(struct scsi_cmnd *scmd)
{
	static unsigned char tur_command[6] = {TEST_UNIT_READY, 0, 0, 0, 0, 0};
	int retry_cnt = 1, rtn;

retry_tur:
	rtn = scsi_send_eh_cmnd(scmd, tur_command, 6, SENSE_TIMEOUT, 0);

	SCSI_LOG_ERROR_RECOVERY(3, printk("%s: scmd %p rtn %x\n",
		__func__, scmd, rtn));

	switch (rtn) {
	case NEEDS_RETRY:
		if (retry_cnt--)
			goto retry_tur;
		/*FALLTHRU*/
	case SUCCESS:
		return 0;
	default:
		return 1;
	}
}

/**
 * scsi_eh_abort_cmds - abort pending commands.
 * @work_q:	&list_head for pending commands.
 * @done_q:	&list_head for processed commands.
 *
 * Decription:
 *    Try and see whether or not it makes sense to try and abort the
 *    running command.  This only works out to be the case if we have one
 *    command that has timed out.  If the command simply failed, it makes
 *    no sense to try and abort the command, since as far as the shost
 *    adapter is concerned, it isn't running.
 */
static int scsi_eh_abort_cmds(struct list_head *work_q,
			      struct list_head *done_q)
{
	struct scsi_cmnd *scmd, *next;
	int rtn;

	list_for_each_entry_safe(scmd, next, work_q, eh_entry) {
		if (!(scmd->eh_eflags & SCSI_EH_CANCEL_CMD))
			continue;
		SCSI_LOG_ERROR_RECOVERY(3, printk("%s: aborting cmd:"
						  "0x%p\n", current->comm,
						  scmd));
		rtn = scsi_try_to_abort_cmd(scmd);
		if (rtn == SUCCESS || rtn == FAST_IO_FAIL) {
			scmd->eh_eflags &= ~SCSI_EH_CANCEL_CMD;
			if (!scsi_device_online(scmd->device) ||
			    rtn == FAST_IO_FAIL ||
			    !scsi_eh_tur(scmd)) {
				scsi_eh_finish_cmd(scmd, done_q);
			}
				
		} else
			SCSI_LOG_ERROR_RECOVERY(3, printk("%s: aborting"
							  " cmd failed:"
							  "0x%p\n",
							  current->comm,
							  scmd));
	}

	return list_empty(work_q);
}

/**
 * scsi_eh_try_stu - Send START_UNIT to device.
 * @scmd:	&scsi_cmnd to send START_UNIT
 *
 * Return value:
 *    0 - Device is ready. 1 - Device NOT ready.
 */
static int scsi_eh_try_stu(struct scsi_cmnd *scmd)
{
	static unsigned char stu_command[6] = {START_STOP, 0, 0, 0, 1, 0};

	if (scmd->device->allow_restart) {
		int i, rtn = NEEDS_RETRY;

		for (i = 0; rtn == NEEDS_RETRY && i < 2; i++)
			rtn = scsi_send_eh_cmnd(scmd, stu_command, 6, scmd->device->request_queue->rq_timeout, 0);

		if (rtn == SUCCESS)
			return 0;
	}

	return 1;
}

 /**
 * scsi_eh_stu - send START_UNIT if needed
 * @shost:	&scsi host being recovered.
 * @work_q:     &list_head for pending commands.
 * @done_q:	&list_head for processed commands.
 *
 * Notes:
 *    If commands are failing due to not ready, initializing command required,
 *	try revalidating the device, which will end up sending a start unit. 
 */
static int scsi_eh_stu(struct Scsi_Host *shost,
			      struct list_head *work_q,
			      struct list_head *done_q)
{
	struct scsi_cmnd *scmd, *stu_scmd, *next;
	struct scsi_device *sdev;

	shost_for_each_device(sdev, shost) {
		stu_scmd = NULL;
		list_for_each_entry(scmd, work_q, eh_entry)
			if (scmd->device == sdev && SCSI_SENSE_VALID(scmd) &&
			    scsi_check_sense(scmd) == FAILED ) {
				stu_scmd = scmd;
				break;
			}

		if (!stu_scmd)
			continue;

		SCSI_LOG_ERROR_RECOVERY(3, printk("%s: Sending START_UNIT to sdev:"
						  " 0x%p\n", current->comm, sdev));

		if (!scsi_eh_try_stu(stu_scmd)) {
			if (!scsi_device_online(sdev) ||
			    !scsi_eh_tur(stu_scmd)) {
				list_for_each_entry_safe(scmd, next,
							  work_q, eh_entry) {
					if (scmd->device == sdev)
						scsi_eh_finish_cmd(scmd, done_q);
				}
			}
		} else {
			SCSI_LOG_ERROR_RECOVERY(3,
						printk("%s: START_UNIT failed to sdev:"
						       " 0x%p\n", current->comm, sdev));
		}
	}

	return list_empty(work_q);
}


/**
 * scsi_eh_bus_device_reset - send bdr if needed
 * @shost:	scsi host being recovered.
 * @work_q:     &list_head for pending commands.
 * @done_q:	&list_head for processed commands.
 *
 * Notes:
 *    Try a bus device reset.  Still, look to see whether we have multiple
 *    devices that are jammed or not - if we have multiple devices, it
 *    makes no sense to try bus_device_reset - we really would need to try
 *    a bus_reset instead. 
 */
static int scsi_eh_bus_device_reset(struct Scsi_Host *shost,
				    struct list_head *work_q,
				    struct list_head *done_q)
{
	struct scsi_cmnd *scmd, *bdr_scmd, *next;
	struct scsi_device *sdev;
	int rtn;

	shost_for_each_device(sdev, shost) {
		bdr_scmd = NULL;
		list_for_each_entry(scmd, work_q, eh_entry)
			if (scmd->device == sdev) {
				bdr_scmd = scmd;
				break;
			}

		if (!bdr_scmd)
			continue;

		SCSI_LOG_ERROR_RECOVERY(3, printk("%s: Sending BDR sdev:"
						  " 0x%p\n", current->comm,
						  sdev));
		rtn = scsi_try_bus_device_reset(bdr_scmd);
		if (rtn == SUCCESS || rtn == FAST_IO_FAIL) {
			if (!scsi_device_online(sdev) ||
			    rtn == FAST_IO_FAIL ||
			    !scsi_eh_tur(bdr_scmd)) {
				list_for_each_entry_safe(scmd, next,
							 work_q, eh_entry) {
					if (scmd->device == sdev)
						scsi_eh_finish_cmd(scmd,
								   done_q);
				}
			}
		} else {
			SCSI_LOG_ERROR_RECOVERY(3, printk("%s: BDR"
							  " failed sdev:"
							  "0x%p\n",
							  current->comm,
							   sdev));
		}
	}

	return list_empty(work_q);
}

/**
 * scsi_eh_target_reset - send target reset if needed
 * @shost:	scsi host being recovered.
 * @work_q:     &list_head for pending commands.
 * @done_q:	&list_head for processed commands.
 *
 * Notes:
 *    Try a target reset.
 */
static int scsi_eh_target_reset(struct Scsi_Host *shost,
				struct list_head *work_q,
				struct list_head *done_q)
{
	struct scsi_cmnd *scmd, *tgtr_scmd, *next;
	unsigned int id = 0;
	int rtn;

	do {
		tgtr_scmd = NULL;
		list_for_each_entry(scmd, work_q, eh_entry) {
			if (id == scmd_id(scmd)) {
				tgtr_scmd = scmd;
				break;
			}
		}
		if (!tgtr_scmd) {
			/* not one exactly equal; find the next highest */
			list_for_each_entry(scmd, work_q, eh_entry) {
				if (scmd_id(scmd) > id &&
				    (!tgtr_scmd ||
				     scmd_id(tgtr_scmd) > scmd_id(scmd)))
						tgtr_scmd = scmd;
			}
		}
		if (!tgtr_scmd)
			/* no more commands, that's it */
			break;

		SCSI_LOG_ERROR_RECOVERY(3, printk("%s: Sending target reset "
						  "to target %d\n",
						  current->comm, id));
		rtn = scsi_try_target_reset(tgtr_scmd);
		if (rtn == SUCCESS || rtn == FAST_IO_FAIL) {
			list_for_each_entry_safe(scmd, next, work_q, eh_entry) {
				if (id == scmd_id(scmd))
					if (!scsi_device_online(scmd->device) ||
					    rtn == FAST_IO_FAIL ||
					    !scsi_eh_tur(tgtr_scmd))
						scsi_eh_finish_cmd(scmd,
								   done_q);
			}
		} else
			SCSI_LOG_ERROR_RECOVERY(3, printk("%s: Target reset"
							  " failed target: "
							  "%d\n",
							  current->comm, id));
		id++;
	} while(id != 0);

	return list_empty(work_q);
}

/**
 * scsi_eh_bus_reset - send a bus reset 
 * @shost:	&scsi host being recovered.
 * @work_q:     &list_head for pending commands.
 * @done_q:	&list_head for processed commands.
 */
static int scsi_eh_bus_reset(struct Scsi_Host *shost,
			     struct list_head *work_q,
			     struct list_head *done_q)
{
	struct scsi_cmnd *scmd, *chan_scmd, *next;
	unsigned int channel;
	int rtn;

	/*
	 * we really want to loop over the various channels, and do this on
	 * a channel by channel basis.  we should also check to see if any
	 * of the failed commands are on soft_reset devices, and if so, skip
	 * the reset.  
	 */

	for (channel = 0; channel <= shost->max_channel; channel++) {
		chan_scmd = NULL;
		list_for_each_entry(scmd, work_q, eh_entry) {
			if (channel == scmd_channel(scmd)) {
				chan_scmd = scmd;
				break;
				/*
				 * FIXME add back in some support for
				 * soft_reset devices.
				 */
			}
		}

		if (!chan_scmd)
			continue;
		SCSI_LOG_ERROR_RECOVERY(3, printk("%s: Sending BRST chan:"
						  " %d\n", current->comm,
						  channel));
		rtn = scsi_try_bus_reset(chan_scmd);
		if (rtn == SUCCESS || rtn == FAST_IO_FAIL) {
			list_for_each_entry_safe(scmd, next, work_q, eh_entry) {
				if (channel == scmd_channel(scmd))
					if (!scsi_device_online(scmd->device) ||
					    rtn == FAST_IO_FAIL ||
					    !scsi_eh_tur(scmd))
						scsi_eh_finish_cmd(scmd,
								   done_q);
			}
		} else {
			SCSI_LOG_ERROR_RECOVERY(3, printk("%s: BRST"
							  " failed chan: %d\n",
							  current->comm,
							  channel));
		}
	}
	return list_empty(work_q);
}

/**
 * scsi_eh_host_reset - send a host reset 
 * @work_q:	list_head for processed commands.
 * @done_q:	list_head for processed commands.
 */
static int scsi_eh_host_reset(struct list_head *work_q,
			      struct list_head *done_q)
{
	struct scsi_cmnd *scmd, *next;
	int rtn;

	if (!list_empty(work_q)) {
		scmd = list_entry(work_q->next,
				  struct scsi_cmnd, eh_entry);

		SCSI_LOG_ERROR_RECOVERY(3, printk("%s: Sending HRST\n"
						  , current->comm));

		rtn = scsi_try_host_reset(scmd);
		if (rtn == SUCCESS || rtn == FAST_IO_FAIL) {
			list_for_each_entry_safe(scmd, next, work_q, eh_entry) {
				if (!scsi_device_online(scmd->device) ||
				    rtn == FAST_IO_FAIL ||
				    (!scsi_eh_try_stu(scmd) && !scsi_eh_tur(scmd)) ||
				    !scsi_eh_tur(scmd))
					scsi_eh_finish_cmd(scmd, done_q);
			}
		} else {
			SCSI_LOG_ERROR_RECOVERY(3, printk("%s: HRST"
							  " failed\n",
							  current->comm));
		}
	}
	return list_empty(work_q);
}

/**
 * scsi_eh_offline_sdevs - offline scsi devices that fail to recover
 * @work_q:	list_head for processed commands.
 * @done_q:	list_head for processed commands.
 */
static void scsi_eh_offline_sdevs(struct list_head *work_q,
				  struct list_head *done_q)
{
	struct scsi_cmnd *scmd, *next;

	list_for_each_entry_safe(scmd, next, work_q, eh_entry) {
		sdev_printk(KERN_INFO, scmd->device, "Device offlined - "
			    "not ready after error recovery\n");
		scsi_device_set_state(scmd->device, SDEV_OFFLINE);
		if (scmd->eh_eflags & SCSI_EH_CANCEL_CMD) {
			/*
			 * FIXME: Handle lost cmds.
			 */
		}
		scsi_eh_finish_cmd(scmd, done_q);
	}
	return;
}

/**
 * scsi_noretry_cmd - determinte if command should be failed fast
 * @scmd:	SCSI cmd to examine.
 */
int scsi_noretry_cmd(struct scsi_cmnd *scmd)
{
	switch (host_byte(scmd->result)) {
	case DID_OK:
		break;
	case DID_BUS_BUSY:
		return (scmd->request->cmd_flags & REQ_FAILFAST_TRANSPORT);
	case DID_PARITY:
		return (scmd->request->cmd_flags & REQ_FAILFAST_DEV);
	case DID_ERROR:
		if (msg_byte(scmd->result) == COMMAND_COMPLETE &&
		    status_byte(scmd->result) == RESERVATION_CONFLICT)
			return 0;
		/* fall through */
	case DID_SOFT_ERROR:
		return (scmd->request->cmd_flags & REQ_FAILFAST_DRIVER);
	}

	switch (status_byte(scmd->result)) {
	case CHECK_CONDITION:
		/*
		 * assume caller has checked sense and determinted
		 * the check condition was retryable.
		 */
		if (scmd->request->cmd_flags & REQ_FAILFAST_DEV ||
		    scmd->request->cmd_type == REQ_TYPE_BLOCK_PC)
			return 1;
	}

	return 0;
}

/**
 * scsi_decide_disposition - Disposition a cmd on return from LLD.
 * @scmd:	SCSI cmd to examine.
 *
 * Notes:
 *    This is *only* called when we are examining the status after sending
 *    out the actual data command.  any commands that are queued for error
 *    recovery (e.g. test_unit_ready) do *not* come through here.
 *
 *    When this routine returns failed, it means the error handler thread
 *    is woken.  In cases where the error code indicates an error that
 *    doesn't require the error handler read (i.e. we don't need to
 *    abort/reset), this function should return SUCCESS.
 */
int scsi_decide_disposition(struct scsi_cmnd *scmd)
{
	int rtn;

	/*
	 * if the device is offline, then we clearly just pass the result back
	 * up to the top level.
	 */
	if (!scsi_device_online(scmd->device)) {
		SCSI_LOG_ERROR_RECOVERY(5, printk("%s: device offline - report"
						  " as SUCCESS\n",
						  __func__));
		return SUCCESS;
	}

	/*
	 * first check the host byte, to see if there is anything in there
	 * that would indicate what we need to do.
	 */
	switch (host_byte(scmd->result)) {
	case DID_PASSTHROUGH:
		/*
		 * no matter what, pass this through to the upper layer.
		 * nuke this special code so that it looks like we are saying
		 * did_ok.
		 */
		scmd->result &= 0xff00ffff;
		return SUCCESS;
	case DID_OK:
		/*
		 * looks good.  drop through, and check the next byte.
		 */
		break;
	case DID_NO_CONNECT:
	case DID_BAD_TARGET:
	case DID_ABORT:
		/*
		 * note - this means that we just report the status back
		 * to the top level driver, not that we actually think
		 * that it indicates SUCCESS.
		 */
		return SUCCESS;
		/*
		 * when the low level driver returns did_soft_error,
		 * it is responsible for keeping an internal retry counter 
		 * in order to avoid endless loops (db)
		 *
		 * actually this is a bug in this function here.  we should
		 * be mindful of the maximum number of retries specified
		 * and not get stuck in a loop.
		 */
	case DID_SOFT_ERROR:
		goto maybe_retry;
	case DID_IMM_RETRY:
		return NEEDS_RETRY;

	case DID_REQUEUE:
		return ADD_TO_MLQUEUE;
	case DID_TRANSPORT_DISRUPTED:
		/*
		 * LLD/transport was disrupted during processing of the IO.
		 * The transport class is now blocked/blocking,
		 * and the transport will decide what to do with the IO
		 * based on its timers and recovery capablilities if
		 * there are enough retries.
		 */
		goto maybe_retry;
	case DID_TRANSPORT_FAILFAST:
		/*
		 * The transport decided to failfast the IO (most likely
		 * the fast io fail tmo fired), so send IO directly upwards.
		 */
		return SUCCESS;
	case DID_ERROR:
		if (msg_byte(scmd->result) == COMMAND_COMPLETE &&
		    status_byte(scmd->result) == RESERVATION_CONFLICT)
			/*
			 * execute reservation conflict processing code
			 * lower down
			 */
			break;
		/* fallthrough */

	case DID_BUS_BUSY:
	case DID_PARITY:
		goto maybe_retry;
	case DID_TIME_OUT:
		/*
		 * when we scan the bus, we get timeout messages for
		 * these commands if there is no device available.
		 * other hosts report did_no_connect for the same thing.
		 */
		if ((scmd->cmnd[0] == TEST_UNIT_READY ||
		     scmd->cmnd[0] == INQUIRY)) {
			return SUCCESS;
		} else {
			return FAILED;
		}
	case DID_RESET:
		return SUCCESS;
	default:
		return FAILED;
	}

	/*
	 * next, check the message byte.
	 */
	if (msg_byte(scmd->result) != COMMAND_COMPLETE)
		return FAILED;

	/*
	 * check the status byte to see if this indicates anything special.
	 */
	switch (status_byte(scmd->result)) {
	case QUEUE_FULL:
		scsi_handle_queue_full(scmd->device);
		/*
		 * the case of trying to send too many commands to a
		 * tagged queueing device.
		 */
	case BUSY:
		/*
		 * device can't talk to us at the moment.  Should only
		 * occur (SAM-3) when the task queue is empty, so will cause
		 * the empty queue handling to trigger a stall in the
		 * device.
		 */
		return ADD_TO_MLQUEUE;
	case GOOD:
		scsi_handle_queue_ramp_up(scmd->device);
	case COMMAND_TERMINATED:
		return SUCCESS;
	case TASK_ABORTED:
		goto maybe_retry;
	case CHECK_CONDITION:
		rtn = scsi_check_sense(scmd);
		if (rtn == NEEDS_RETRY)
			goto maybe_retry;
		/* if rtn == FAILED, we have no sense information;
		 * returning FAILED will wake the error handler thread
		 * to collect the sense and redo the decide
		 * disposition */
		return rtn;
	case CONDITION_GOOD:
	case INTERMEDIATE_GOOD:
	case INTERMEDIATE_C_GOOD:
	case ACA_ACTIVE:
		/*
		 * who knows?  FIXME(eric)
		 */
		return SUCCESS;

	case RESERVATION_CONFLICT:
		sdev_printk(KERN_INFO, scmd->device,
			    "reservation conflict\n");
		return SUCCESS; /* causes immediate i/o error */
	default:
		return FAILED;
	}
	return FAILED;

      maybe_retry:

	/* we requeue for retry because the error was retryable, and
	 * the request was not marked fast fail.  Note that above,
	 * even if the request is marked fast fail, we still requeue
	 * for queue congestion conditions (QUEUE_FULL or BUSY) */
	if ((++scmd->retries) <= scmd->allowed
	    && !scsi_noretry_cmd(scmd)) {
		return NEEDS_RETRY;
	} else {
		/*
		 * no more retries - report this one back to upper level.
		 */
		return SUCCESS;
	}
}

static void eh_lock_door_done(struct request *req, int uptodate)
{
	__blk_put_request(req->q, req);
}

/**
 * scsi_eh_lock_door - Prevent medium removal for the specified device
 * @sdev:	SCSI device to prevent medium removal
 *
 * Locking:
 * 	We must be called from process context.
 *
 * Notes:
 * 	We queue up an asynchronous "ALLOW MEDIUM REMOVAL" request on the
 * 	head of the devices request queue, and continue.
 */
static void scsi_eh_lock_door(struct scsi_device *sdev)
{
	struct request *req;

	/*
	 * blk_get_request with GFP_KERNEL (__GFP_WAIT) sleeps until a
	 * request becomes available
	 */
	req = blk_get_request(sdev->request_queue, READ, GFP_KERNEL);

	req->cmd[0] = ALLOW_MEDIUM_REMOVAL;
	req->cmd[1] = 0;
	req->cmd[2] = 0;
	req->cmd[3] = 0;
	req->cmd[4] = SCSI_REMOVAL_PREVENT;
	req->cmd[5] = 0;

	req->cmd_len = COMMAND_SIZE(req->cmd[0]);

	req->cmd_type = REQ_TYPE_BLOCK_PC;
	req->cmd_flags |= REQ_QUIET;
	req->timeout = 10 * HZ;
	req->retries = 5;

	blk_execute_rq_nowait(req->q, NULL, req, 1, eh_lock_door_done);
}

/**
 * scsi_restart_operations - restart io operations to the specified host.
 * @shost:	Host we are restarting.
 *
 * Notes:
 *    When we entered the error handler, we blocked all further i/o to
 *    this device.  we need to 'reverse' this process.
 */
static void scsi_restart_operations(struct Scsi_Host *shost)
{
	struct scsi_device *sdev;
	unsigned long flags;

	/*
	 * If the door was locked, we need to insert a door lock request
	 * onto the head of the SCSI request queue for the device.  There
	 * is no point trying to lock the door of an off-line device.
	 */
	shost_for_each_device(sdev, shost) {
		if (scsi_device_online(sdev) && sdev->locked)
			scsi_eh_lock_door(sdev);
	}

	/*
	 * next free up anything directly waiting upon the host.  this
	 * will be requests for character device operations, and also for
	 * ioctls to queued block devices.
	 */
	SCSI_LOG_ERROR_RECOVERY(3, printk("%s: waking up host to restart\n",
					  __func__));

	spin_lock_irqsave(shost->host_lock, flags);
	if (scsi_host_set_state(shost, SHOST_RUNNING))
		if (scsi_host_set_state(shost, SHOST_CANCEL))
			BUG_ON(scsi_host_set_state(shost, SHOST_DEL));
	spin_unlock_irqrestore(shost->host_lock, flags);

	wake_up(&shost->host_wait);

	/*
	 * finally we need to re-initiate requests that may be pending.  we will
	 * have had everything blocked while error handling is taking place, and
	 * now that error recovery is done, we will need to ensure that these
	 * requests are started.
	 */
	scsi_run_host_queues(shost);
}

/**
 * scsi_eh_ready_devs - check device ready state and recover if not.
 * @shost: 	host to be recovered.
 * @work_q:     &list_head for pending commands.
 * @done_q:	&list_head for processed commands.
 */
void scsi_eh_ready_devs(struct Scsi_Host *shost,
			struct list_head *work_q,
			struct list_head *done_q)
{
	if (!scsi_eh_stu(shost, work_q, done_q))
		if (!scsi_eh_bus_device_reset(shost, work_q, done_q))
			if (!scsi_eh_target_reset(shost, work_q, done_q))
				if (!scsi_eh_bus_reset(shost, work_q, done_q))
					if (!scsi_eh_host_reset(work_q, done_q))
						scsi_eh_offline_sdevs(work_q,
								      done_q);
}
EXPORT_SYMBOL_GPL(scsi_eh_ready_devs);

/**
 * scsi_eh_flush_done_q - finish processed commands or retry them.
 * @done_q:	list_head of processed commands.
 */
void scsi_eh_flush_done_q(struct list_head *done_q)
{
	struct scsi_cmnd *scmd, *next;

	list_for_each_entry_safe(scmd, next, done_q, eh_entry) {
		list_del_init(&scmd->eh_entry);
		if (scsi_device_online(scmd->device) &&
		    !scsi_noretry_cmd(scmd) &&
		    (++scmd->retries <= scmd->allowed)) {
			SCSI_LOG_ERROR_RECOVERY(3, printk("%s: flush"
							  " retry cmd: %p\n",
							  current->comm,
							  scmd));
				scsi_queue_insert(scmd, SCSI_MLQUEUE_EH_RETRY);
		} else {
			/*
			 * If just we got sense for the device (called
			 * scsi_eh_get_sense), scmd->result is already
			 * set, do not set DRIVER_TIMEOUT.
			 */
			if (!scmd->result)
				scmd->result |= (DRIVER_TIMEOUT << 24);
			SCSI_LOG_ERROR_RECOVERY(3, printk("%s: flush finish"
							" cmd: %p\n",
							current->comm, scmd));
			scsi_finish_command(scmd);
		}
	}
}
EXPORT_SYMBOL(scsi_eh_flush_done_q);

/**
 * scsi_unjam_host - Attempt to fix a host which has a cmd that failed.
 * @shost:	Host to unjam.
 *
 * Notes:
 *    When we come in here, we *know* that all commands on the bus have
 *    either completed, failed or timed out.  we also know that no further
 *    commands are being sent to the host, so things are relatively quiet
 *    and we have freedom to fiddle with things as we wish.
 *
 *    This is only the *default* implementation.  it is possible for
 *    individual drivers to supply their own version of this function, and
 *    if the maintainer wishes to do this, it is strongly suggested that
 *    this function be taken as a template and modified.  this function
 *    was designed to correctly handle problems for about 95% of the
 *    different cases out there, and it should always provide at least a
 *    reasonable amount of error recovery.
 *
 *    Any command marked 'failed' or 'timeout' must eventually have
 *    scsi_finish_cmd() called for it.  we do all of the retry stuff
 *    here, so when we restart the host after we return it should have an
 *    empty queue.
 */
static void scsi_unjam_host(struct Scsi_Host *shost)
{
	unsigned long flags;
	LIST_HEAD(eh_work_q);
	LIST_HEAD(eh_done_q);

	spin_lock_irqsave(shost->host_lock, flags);
	list_splice_init(&shost->eh_cmd_q, &eh_work_q);
	spin_unlock_irqrestore(shost->host_lock, flags);

	SCSI_LOG_ERROR_RECOVERY(1, scsi_eh_prt_fail_stats(shost, &eh_work_q));

	if (!scsi_eh_get_sense(&eh_work_q, &eh_done_q))
		if (!scsi_eh_abort_cmds(&eh_work_q, &eh_done_q))
			scsi_eh_ready_devs(shost, &eh_work_q, &eh_done_q);

	scsi_eh_flush_done_q(&eh_done_q);
}

/**
 * scsi_error_handler - SCSI error handler thread
 * @data:	Host for which we are running.
 *
 * Notes:
 *    This is the main error handling loop.  This is run as a kernel thread
 *    for every SCSI host and handles all error handling activity.
 */
int scsi_error_handler(void *data)
{
	struct Scsi_Host *shost = data;

	/*
	 * We use TASK_INTERRUPTIBLE so that the thread is not
	 * counted against the load average as a running process.
	 * We never actually get interrupted because kthread_run
	 * disables signal delivery for the created thread.
	 */
	set_current_state(TASK_INTERRUPTIBLE);
	while (!kthread_should_stop()) {
		if ((shost->host_failed == 0 && shost->host_eh_scheduled == 0) ||
		    shost->host_failed != shost->host_busy) {
			SCSI_LOG_ERROR_RECOVERY(1,
				printk("Error handler scsi_eh_%d sleeping\n",
					shost->host_no));
			schedule();
			set_current_state(TASK_INTERRUPTIBLE);
			continue;
		}

		__set_current_state(TASK_RUNNING);
		SCSI_LOG_ERROR_RECOVERY(1,
			printk("Error handler scsi_eh_%d waking up\n",
				shost->host_no));

		/*
		 * We have a host that is failing for some reason.  Figure out
		 * what we need to do to get it up and online again (if we can).
		 * If we fail, we end up taking the thing offline.
		 */
		if (scsi_autopm_get_host(shost) != 0) {
			SCSI_LOG_ERROR_RECOVERY(1,
				printk(KERN_ERR "Error handler scsi_eh_%d "
						"unable to autoresume\n",
						shost->host_no));
			continue;
		}

		if (shost->transportt->eh_strategy_handler)
			shost->transportt->eh_strategy_handler(shost);
		else
			scsi_unjam_host(shost);

		/*
		 * Note - if the above fails completely, the action is to take
		 * individual devices offline and flush the queue of any
		 * outstanding requests that may have been pending.  When we
		 * restart, we restart any I/O to any other devices on the bus
		 * which are still online.
		 */
		scsi_restart_operations(shost);
		scsi_autopm_put_host(shost);
		set_current_state(TASK_INTERRUPTIBLE);
	}
	__set_current_state(TASK_RUNNING);

	SCSI_LOG_ERROR_RECOVERY(1,
		printk("Error handler scsi_eh_%d exiting\n", shost->host_no));
	shost->ehandler = NULL;
	return 0;
}

/*
 * Function:    scsi_report_bus_reset()
 *
 * Purpose:     Utility function used by low-level drivers to report that
 *		they have observed a bus reset on the bus being handled.
 *
 * Arguments:   shost       - Host in question
 *		channel     - channel on which reset was observed.
 *
 * Returns:     Nothing
 *
 * Lock status: Host lock must be held.
 *
 * Notes:       This only needs to be called if the reset is one which
 *		originates from an unknown location.  Resets originated
 *		by the mid-level itself don't need to call this, but there
 *		should be no harm.
 *
 *		The main purpose of this is to make sure that a CHECK_CONDITION
 *		is properly treated.
 */
void scsi_report_bus_reset(struct Scsi_Host *shost, int channel)
{
	struct scsi_device *sdev;

	__shost_for_each_device(sdev, shost) {
		if (channel == sdev_channel(sdev))
			__scsi_report_device_reset(sdev, NULL);
	}
}
EXPORT_SYMBOL(scsi_report_bus_reset);

/*
 * Function:    scsi_report_device_reset()
 *
 * Purpose:     Utility function used by low-level drivers to report that
 *		they have observed a device reset on the device being handled.
 *
 * Arguments:   shost       - Host in question
 *		channel     - channel on which reset was observed
 *		target	    - target on which reset was observed
 *
 * Returns:     Nothing
 *
 * Lock status: Host lock must be held
 *
 * Notes:       This only needs to be called if the reset is one which
 *		originates from an unknown location.  Resets originated
 *		by the mid-level itself don't need to call this, but there
 *		should be no harm.
 *
 *		The main purpose of this is to make sure that a CHECK_CONDITION
 *		is properly treated.
 */
void scsi_report_device_reset(struct Scsi_Host *shost, int channel, int target)
{
	struct scsi_device *sdev;

	__shost_for_each_device(sdev, shost) {
		if (channel == sdev_channel(sdev) &&
		    target == sdev_id(sdev))
			__scsi_report_device_reset(sdev, NULL);
	}
}
EXPORT_SYMBOL(scsi_report_device_reset);

static void
scsi_reset_provider_done_command(struct scsi_cmnd *scmd)
{
}

/*
 * Function:	scsi_reset_provider
 *
 * Purpose:	Send requested reset to a bus or device at any phase.
 *
 * Arguments:	device	- device to send reset to
 *		flag - reset type (see scsi.h)
 *
 * Returns:	SUCCESS/FAILURE.
 *
 * Notes:	This is used by the SCSI Generic driver to provide
 *		Bus/Device reset capability.
 */
int
scsi_reset_provider(struct scsi_device *dev, int flag)
{
	struct scsi_cmnd *scmd;
	struct Scsi_Host *shost = dev->host;
	struct request req;
	unsigned long flags;
	int rtn;

	if (scsi_autopm_get_host(shost) < 0)
		return FAILED;

	scmd = scsi_get_command(dev, GFP_KERNEL);
	blk_rq_init(NULL, &req);
	scmd->request = &req;

	scmd->cmnd = req.cmd;

	scmd->scsi_done		= scsi_reset_provider_done_command;
	memset(&scmd->sdb, 0, sizeof(scmd->sdb));

	scmd->cmd_len			= 0;

	scmd->sc_data_direction		= DMA_BIDIRECTIONAL;

	spin_lock_irqsave(shost->host_lock, flags);
	shost->tmf_in_progress = 1;
	spin_unlock_irqrestore(shost->host_lock, flags);

	switch (flag) {
	case SCSI_TRY_RESET_DEVICE:
		rtn = scsi_try_bus_device_reset(scmd);
		if (rtn == SUCCESS)
			break;
		/* FALLTHROUGH */
	case SCSI_TRY_RESET_TARGET:
		rtn = scsi_try_target_reset(scmd);
		if (rtn == SUCCESS)
			break;
		/* FALLTHROUGH */
	case SCSI_TRY_RESET_BUS:
		rtn = scsi_try_bus_reset(scmd);
		if (rtn == SUCCESS)
			break;
		/* FALLTHROUGH */
	case SCSI_TRY_RESET_HOST:
		rtn = scsi_try_host_reset(scmd);
		break;
	default:
		rtn = FAILED;
	}

	spin_lock_irqsave(shost->host_lock, flags);
	shost->tmf_in_progress = 0;
	spin_unlock_irqrestore(shost->host_lock, flags);

	/*
	 * be sure to wake up anyone who was sleeping or had their queue
	 * suspended while we performed the TMF.
	 */
	SCSI_LOG_ERROR_RECOVERY(3,
		printk("%s: waking up host to restart after TMF\n",
		__func__));

	wake_up(&shost->host_wait);

	scsi_run_host_queues(shost);

	scsi_next_command(scmd);
	scsi_autopm_put_host(shost);
	return rtn;
}
EXPORT_SYMBOL(scsi_reset_provider);

/**
 * scsi_normalize_sense - normalize main elements from either fixed or
 *			descriptor sense data format into a common format.
 *
 * @sense_buffer:	byte array containing sense data returned by device
 * @sb_len:		number of valid bytes in sense_buffer
 * @sshdr:		pointer to instance of structure that common
 *			elements are written to.
 *
 * Notes:
 *	The "main elements" from sense data are: response_code, sense_key,
 *	asc, ascq and additional_length (only for descriptor format).
 *
 *	Typically this function can be called after a device has
 *	responded to a SCSI command with the CHECK_CONDITION status.
 *
 * Return value:
 *	1 if valid sense data information found, else 0;
 */
int scsi_normalize_sense(const u8 *sense_buffer, int sb_len,
                         struct scsi_sense_hdr *sshdr)
{
	if (!sense_buffer || !sb_len)
		return 0;

	memset(sshdr, 0, sizeof(struct scsi_sense_hdr));

	sshdr->response_code = (sense_buffer[0] & 0x7f);

	if (!scsi_sense_valid(sshdr))
		return 0;

	if (sshdr->response_code >= 0x72) {
		/*
		 * descriptor format
		 */
		if (sb_len > 1)
			sshdr->sense_key = (sense_buffer[1] & 0xf);
		if (sb_len > 2)
			sshdr->asc = sense_buffer[2];
		if (sb_len > 3)
			sshdr->ascq = sense_buffer[3];
		if (sb_len > 7)
			sshdr->additional_length = sense_buffer[7];
	} else {
		/* 
		 * fixed format
		 */
		if (sb_len > 2)
			sshdr->sense_key = (sense_buffer[2] & 0xf);
		if (sb_len > 7) {
			sb_len = (sb_len < (sense_buffer[7] + 8)) ?
					 sb_len : (sense_buffer[7] + 8);
			if (sb_len > 12)
				sshdr->asc = sense_buffer[12];
			if (sb_len > 13)
				sshdr->ascq = sense_buffer[13];
		}
	}

	return 1;
}
EXPORT_SYMBOL(scsi_normalize_sense);

int scsi_command_normalize_sense(struct scsi_cmnd *cmd,
				 struct scsi_sense_hdr *sshdr)
{
	return scsi_normalize_sense(cmd->sense_buffer,
			SCSI_SENSE_BUFFERSIZE, sshdr);
}
EXPORT_SYMBOL(scsi_command_normalize_sense);

/**
 * scsi_sense_desc_find - search for a given descriptor type in	descriptor sense data format.
 * @sense_buffer:	byte array of descriptor format sense data
 * @sb_len:		number of valid bytes in sense_buffer
 * @desc_type:		value of descriptor type to find
 *			(e.g. 0 -> information)
 *
 * Notes:
 *	only valid when sense data is in descriptor format
 *
 * Return value:
 *	pointer to start of (first) descriptor if found else NULL
 */
const u8 * scsi_sense_desc_find(const u8 * sense_buffer, int sb_len,
				int desc_type)
{
	int add_sen_len, add_len, desc_len, k;
	const u8 * descp;

	if ((sb_len < 8) || (0 == (add_sen_len = sense_buffer[7])))
		return NULL;
	if ((sense_buffer[0] < 0x72) || (sense_buffer[0] > 0x73))
		return NULL;
	add_sen_len = (add_sen_len < (sb_len - 8)) ?
			add_sen_len : (sb_len - 8);
	descp = &sense_buffer[8];
	for (desc_len = 0, k = 0; k < add_sen_len; k += desc_len) {
		descp += desc_len;
		add_len = (k < (add_sen_len - 1)) ? descp[1]: -1;
		desc_len = add_len + 2;
		if (descp[0] == desc_type)
			return descp;
		if (add_len < 0) // short descriptor ??
			break;
	}
	return NULL;
}
EXPORT_SYMBOL(scsi_sense_desc_find);

/**
 * scsi_get_sense_info_fld - get information field from sense data (either fixed or descriptor format)
 * @sense_buffer:	byte array of sense data
 * @sb_len:		number of valid bytes in sense_buffer
 * @info_out:		pointer to 64 integer where 8 or 4 byte information
 *			field will be placed if found.
 *
 * Return value:
 *	1 if information field found, 0 if not found.
 */
int scsi_get_sense_info_fld(const u8 * sense_buffer, int sb_len,
			    u64 * info_out)
{
	int j;
	const u8 * ucp;
	u64 ull;

	if (sb_len < 7)
		return 0;
	switch (sense_buffer[0] & 0x7f) {
	case 0x70:
	case 0x71:
		if (sense_buffer[0] & 0x80) {
			*info_out = (sense_buffer[3] << 24) +
				    (sense_buffer[4] << 16) +
				    (sense_buffer[5] << 8) + sense_buffer[6];
			return 1;
		} else
			return 0;
	case 0x72:
	case 0x73:
		ucp = scsi_sense_desc_find(sense_buffer, sb_len,
					   0 /* info desc */);
		if (ucp && (0xa == ucp[1])) {
			ull = 0;
			for (j = 0; j < 8; ++j) {
				if (j > 0)
					ull <<= 8;
				ull |= ucp[4 + j];
			}
			*info_out = ull;
			return 1;
		} else
			return 0;
	default:
		return 0;
	}
}
EXPORT_SYMBOL(scsi_get_sense_info_fld);

/**
 * scsi_build_sense_buffer - build sense data in a buffer
 * @desc:	Sense format (non zero == descriptor format,
 * 		0 == fixed format)
 * @buf:	Where to build sense data
 * @key:	Sense key
 * @asc:	Additional sense code
 * @ascq:	Additional sense code qualifier
 *
 **/
void scsi_build_sense_buffer(int desc, u8 *buf, u8 key, u8 asc, u8 ascq)
{
	if (desc) {
		buf[0] = 0x72;	/* descriptor, current */
		buf[1] = key;
		buf[2] = asc;
		buf[3] = ascq;
		buf[7] = 0;
	} else {
		buf[0] = 0x70;	/* fixed, current */
		buf[2] = key;
		buf[7] = 0xa;
		buf[12] = asc;
		buf[13] = ascq;
	}
}
EXPORT_SYMBOL(scsi_build_sense_buffer);<|MERGE_RESOLUTION|>--- conflicted
+++ resolved
@@ -320,11 +320,7 @@
 				    "changed. The Linux SCSI layer does not "
 				    "automatically adjust these parameters.\n");
 
-<<<<<<< HEAD
-		if (blk_barrier_rq(scmd->request))
-=======
 		if (scmd->request->cmd_flags & REQ_HARDBARRIER)
->>>>>>> 56385a12
 			/*
 			 * barrier requests should always retry on UA
 			 * otherwise block will get a spurious error
