/*
 * Network block device - make block devices work over TCP
 *
 * Note that you can not swap over this thing, yet. Seems to work but
 * deadlocks sometimes - you can not swap over TCP in general.
 * 
 * Copyright 1997-2000, 2008 Pavel Machek <pavel@ucw.cz>
 * Parts copyright 2001 Steven Whitehouse <steve@chygwyn.com>
 *
 * This file is released under GPLv2 or later.
 *
 * (part of code stolen from loop.c)
 */

#include <linux/major.h>

#include <linux/blkdev.h>
#include <linux/module.h>
#include <linux/init.h>
#include <linux/sched.h>
#include <linux/fs.h>
#include <linux/bio.h>
#include <linux/stat.h>
#include <linux/errno.h>
#include <linux/file.h>
#include <linux/ioctl.h>
#include <linux/mutex.h>
#include <linux/compiler.h>
#include <linux/err.h>
#include <linux/kernel.h>
#include <linux/slab.h>
#include <net/sock.h>
#include <linux/net.h>
#include <linux/kthread.h>
#include <linux/types.h>
#include <linux/debugfs.h>
#include <linux/blk-mq.h>

#include <asm/uaccess.h>
#include <asm/types.h>

#include <linux/nbd.h>

#define NBD_TIMEDOUT			0
#define NBD_DISCONNECT_REQUESTED	1

struct nbd_device {
	u32 flags;
	unsigned long runtime_flags;
	struct socket * sock;	/* If == NULL, device is not ready, yet	*/
	int magic;

	struct blk_mq_tag_set tag_set;

	struct mutex tx_lock;
	struct gendisk *disk;
	int blksize;
	loff_t bytesize;

	/* protects initialization and shutdown of the socket */
	spinlock_t sock_lock;
	struct task_struct *task_recv;
	struct task_struct *task_send;

#if IS_ENABLED(CONFIG_DEBUG_FS)
	struct dentry *dbg_dir;
#endif
};

struct nbd_cmd {
	struct nbd_device *nbd;
	struct list_head list;
};

#if IS_ENABLED(CONFIG_DEBUG_FS)
static struct dentry *nbd_dbg_dir;
#endif

#define nbd_name(nbd) ((nbd)->disk->disk_name)

#define NBD_MAGIC 0x68797548

static unsigned int nbds_max = 16;
static struct nbd_device *nbd_dev;
static int max_part;

static inline struct device *nbd_to_dev(struct nbd_device *nbd)
{
	return disk_to_dev(nbd->disk);
}

static bool nbd_is_connected(struct nbd_device *nbd)
{
	return !!nbd->task_recv;
}

static const char *nbdcmd_to_ascii(int cmd)
{
	switch (cmd) {
	case  NBD_CMD_READ: return "read";
	case NBD_CMD_WRITE: return "write";
	case  NBD_CMD_DISC: return "disconnect";
	case NBD_CMD_FLUSH: return "flush";
	case  NBD_CMD_TRIM: return "trim/discard";
	}
	return "invalid";
}

static int nbd_size_clear(struct nbd_device *nbd, struct block_device *bdev)
{
	bdev->bd_inode->i_size = 0;
	set_capacity(nbd->disk, 0);
	kobject_uevent(&nbd_to_dev(nbd)->kobj, KOBJ_CHANGE);

	return 0;
}

static void nbd_size_update(struct nbd_device *nbd, struct block_device *bdev)
{
	if (!nbd_is_connected(nbd))
		return;

	bdev->bd_inode->i_size = nbd->bytesize;
	set_capacity(nbd->disk, nbd->bytesize >> 9);
	kobject_uevent(&nbd_to_dev(nbd)->kobj, KOBJ_CHANGE);
}

static int nbd_size_set(struct nbd_device *nbd, struct block_device *bdev,
			int blocksize, int nr_blocks)
{
	int ret;

	ret = set_blocksize(bdev, blocksize);
	if (ret)
		return ret;

	nbd->blksize = blocksize;
	nbd->bytesize = (loff_t)blocksize * (loff_t)nr_blocks;

	nbd_size_update(nbd, bdev);

	return 0;
}

static void nbd_end_request(struct nbd_cmd *cmd)
{
	struct nbd_device *nbd = cmd->nbd;
	struct request *req = blk_mq_rq_from_pdu(cmd);
	int error = req->errors ? -EIO : 0;

	dev_dbg(nbd_to_dev(nbd), "request %p: %s\n", cmd,
		error ? "failed" : "done");

	blk_mq_complete_request(req, error);
}

/*
 * Forcibly shutdown the socket causing all listeners to error
 */
static void sock_shutdown(struct nbd_device *nbd)
{
	struct socket *sock;

	spin_lock(&nbd->sock_lock);

	if (!nbd->sock) {
		spin_unlock_irq(&nbd->sock_lock);
		return;
	}

	sock = nbd->sock;
	dev_warn(disk_to_dev(nbd->disk), "shutting down socket\n");
	nbd->sock = NULL;
	spin_unlock(&nbd->sock_lock);

	kernel_sock_shutdown(sock, SHUT_RDWR);
	sockfd_put(sock);
}

static enum blk_eh_timer_return nbd_xmit_timeout(struct request *req,
						 bool reserved)
{
	struct nbd_cmd *cmd = blk_mq_rq_to_pdu(req);
	struct nbd_device *nbd = cmd->nbd;
	struct socket *sock = NULL;

	spin_lock(&nbd->sock_lock);

	set_bit(NBD_TIMEDOUT, &nbd->runtime_flags);

	if (nbd->sock) {
		sock = nbd->sock;
		get_file(sock->file);
	}

	spin_unlock(&nbd->sock_lock);
	if (sock) {
		kernel_sock_shutdown(sock, SHUT_RDWR);
		sockfd_put(sock);
	}

	req->errors++;
	dev_err(nbd_to_dev(nbd), "Connection timed out, shutting down connection\n");
	return BLK_EH_HANDLED;
}

/*
 *  Send or receive packet.
 */
static int sock_xmit(struct nbd_device *nbd, int send, void *buf, int size,
		int msg_flags)
{
	struct socket *sock = nbd->sock;
	int result;
	struct msghdr msg;
	struct kvec iov;
	unsigned long pflags = current->flags;

	if (unlikely(!sock)) {
		dev_err(disk_to_dev(nbd->disk),
			"Attempted %s on closed socket in sock_xmit\n",
			(send ? "send" : "recv"));
		return -EINVAL;
	}

	current->flags |= PF_MEMALLOC;
	do {
		sock->sk->sk_allocation = GFP_NOIO | __GFP_MEMALLOC;
		iov.iov_base = buf;
		iov.iov_len = size;
		msg.msg_name = NULL;
		msg.msg_namelen = 0;
		msg.msg_control = NULL;
		msg.msg_controllen = 0;
		msg.msg_flags = msg_flags | MSG_NOSIGNAL;

		if (send)
			result = kernel_sendmsg(sock, &msg, &iov, 1, size);
		else
			result = kernel_recvmsg(sock, &msg, &iov, 1, size,
						msg.msg_flags);

		if (result <= 0) {
			if (result == 0)
				result = -EPIPE; /* short read */
			break;
		}
		size -= result;
		buf += result;
	} while (size > 0);

	tsk_restore_flags(current, pflags, PF_MEMALLOC);

	return result;
}

static inline int sock_send_bvec(struct nbd_device *nbd, struct bio_vec *bvec,
		int flags)
{
	int result;
	void *kaddr = kmap(bvec->bv_page);
	result = sock_xmit(nbd, 1, kaddr + bvec->bv_offset,
			   bvec->bv_len, flags);
	kunmap(bvec->bv_page);
	return result;
}

/* always call with the tx_lock held */
static int nbd_send_cmd(struct nbd_device *nbd, struct nbd_cmd *cmd)
{
	struct request *req = blk_mq_rq_from_pdu(cmd);
	int result, flags;
	struct nbd_request request;
	unsigned long size = blk_rq_bytes(req);
	u32 type;

	if (req->cmd_type == REQ_TYPE_DRV_PRIV)
		type = NBD_CMD_DISC;
	else if (req_op(req) == REQ_OP_DISCARD)
		type = NBD_CMD_TRIM;
	else if (req_op(req) == REQ_OP_FLUSH)
		type = NBD_CMD_FLUSH;
	else if (rq_data_dir(req) == WRITE)
		type = NBD_CMD_WRITE;
	else
		type = NBD_CMD_READ;

	memset(&request, 0, sizeof(request));
	request.magic = htonl(NBD_REQUEST_MAGIC);
	request.type = htonl(type);
	if (type != NBD_CMD_FLUSH && type != NBD_CMD_DISC) {
		request.from = cpu_to_be64((u64)blk_rq_pos(req) << 9);
		request.len = htonl(size);
	}
	memcpy(request.handle, &req->tag, sizeof(req->tag));

	dev_dbg(nbd_to_dev(nbd), "request %p: sending control (%s@%llu,%uB)\n",
		cmd, nbdcmd_to_ascii(type),
		(unsigned long long)blk_rq_pos(req) << 9, blk_rq_bytes(req));
	result = sock_xmit(nbd, 1, &request, sizeof(request),
			(type == NBD_CMD_WRITE) ? MSG_MORE : 0);
	if (result <= 0) {
		dev_err(disk_to_dev(nbd->disk),
			"Send control failed (result %d)\n", result);
		return -EIO;
	}

	if (type == NBD_CMD_WRITE) {
		struct req_iterator iter;
		struct bio_vec bvec;
		/*
		 * we are really probing at internals to determine
		 * whether to set MSG_MORE or not...
		 */
		rq_for_each_segment(bvec, req, iter) {
			flags = 0;
			if (!rq_iter_last(bvec, iter))
				flags = MSG_MORE;
			dev_dbg(nbd_to_dev(nbd), "request %p: sending %d bytes data\n",
				cmd, bvec.bv_len);
			result = sock_send_bvec(nbd, &bvec, flags);
			if (result <= 0) {
				dev_err(disk_to_dev(nbd->disk),
					"Send data failed (result %d)\n",
					result);
				return -EIO;
			}
		}
	}
	return 0;
}

static inline int sock_recv_bvec(struct nbd_device *nbd, struct bio_vec *bvec)
{
	int result;
	void *kaddr = kmap(bvec->bv_page);
	result = sock_xmit(nbd, 0, kaddr + bvec->bv_offset, bvec->bv_len,
			MSG_WAITALL);
	kunmap(bvec->bv_page);
	return result;
}

/* NULL returned = something went wrong, inform userspace */
static struct nbd_cmd *nbd_read_stat(struct nbd_device *nbd)
{
	int result;
	struct nbd_reply reply;
	struct nbd_cmd *cmd;
	struct request *req = NULL;
	u16 hwq;
	int tag;

	reply.magic = 0;
	result = sock_xmit(nbd, 0, &reply, sizeof(reply), MSG_WAITALL);
	if (result <= 0) {
		dev_err(disk_to_dev(nbd->disk),
			"Receive control failed (result %d)\n", result);
		return ERR_PTR(result);
	}

	if (ntohl(reply.magic) != NBD_REPLY_MAGIC) {
		dev_err(disk_to_dev(nbd->disk), "Wrong magic (0x%lx)\n",
				(unsigned long)ntohl(reply.magic));
		return ERR_PTR(-EPROTO);
	}

	memcpy(&tag, reply.handle, sizeof(int));

	hwq = blk_mq_unique_tag_to_hwq(tag);
	if (hwq < nbd->tag_set.nr_hw_queues)
		req = blk_mq_tag_to_rq(nbd->tag_set.tags[hwq],
				       blk_mq_unique_tag_to_tag(tag));
	if (!req || !blk_mq_request_started(req)) {
		dev_err(disk_to_dev(nbd->disk), "Unexpected reply (%d) %p\n",
			tag, req);
		return ERR_PTR(-ENOENT);
	}
	cmd = blk_mq_rq_to_pdu(req);

	if (ntohl(reply.error)) {
		dev_err(disk_to_dev(nbd->disk), "Other side returned error (%d)\n",
			ntohl(reply.error));
		req->errors++;
		return cmd;
	}

	dev_dbg(nbd_to_dev(nbd), "request %p: got reply\n", cmd);
	if (rq_data_dir(req) != WRITE) {
		struct req_iterator iter;
		struct bio_vec bvec;

		rq_for_each_segment(bvec, req, iter) {
			result = sock_recv_bvec(nbd, &bvec);
			if (result <= 0) {
				dev_err(disk_to_dev(nbd->disk), "Receive data failed (result %d)\n",
					result);
				req->errors++;
				return cmd;
			}
			dev_dbg(nbd_to_dev(nbd), "request %p: got %d bytes data\n",
				cmd, bvec.bv_len);
		}
	}
	return cmd;
}

static ssize_t pid_show(struct device *dev,
			struct device_attribute *attr, char *buf)
{
	struct gendisk *disk = dev_to_disk(dev);
	struct nbd_device *nbd = (struct nbd_device *)disk->private_data;

	return sprintf(buf, "%d\n", task_pid_nr(nbd->task_recv));
}

static struct device_attribute pid_attr = {
	.attr = { .name = "pid", .mode = S_IRUGO},
	.show = pid_show,
};

static int nbd_thread_recv(struct nbd_device *nbd, struct block_device *bdev)
{
	struct nbd_cmd *cmd;
	int ret;

	BUG_ON(nbd->magic != NBD_MAGIC);

	sk_set_memalloc(nbd->sock->sk);

	ret = device_create_file(disk_to_dev(nbd->disk), &pid_attr);
	if (ret) {
		dev_err(disk_to_dev(nbd->disk), "device_create_file failed!\n");
		return ret;
	}

	nbd_size_update(nbd, bdev);

	while (1) {
		cmd = nbd_read_stat(nbd);
		if (IS_ERR(cmd)) {
			ret = PTR_ERR(cmd);
			break;
		}

		nbd_end_request(cmd);
	}

	nbd_size_clear(nbd, bdev);

	device_remove_file(disk_to_dev(nbd->disk), &pid_attr);
	return ret;
}

static void nbd_clear_req(struct request *req, void *data, bool reserved)
{
	struct nbd_cmd *cmd;

	if (!blk_mq_request_started(req))
		return;
	cmd = blk_mq_rq_to_pdu(req);
	req->errors++;
	nbd_end_request(cmd);
}

static void nbd_clear_que(struct nbd_device *nbd)
{
	BUG_ON(nbd->magic != NBD_MAGIC);

	/*
	 * Because we have set nbd->sock to NULL under the tx_lock, all
	 * modifications to the list must have completed by now.
	 */
	BUG_ON(nbd->sock);

	blk_mq_tagset_busy_iter(&nbd->tag_set, nbd_clear_req, NULL);
	dev_dbg(disk_to_dev(nbd->disk), "queue cleared\n");
}


static void nbd_handle_cmd(struct nbd_cmd *cmd)
{
	struct request *req = blk_mq_rq_from_pdu(cmd);
	struct nbd_device *nbd = cmd->nbd;

	if (req->cmd_type != REQ_TYPE_FS)
		goto error_out;

	if (rq_data_dir(req) == WRITE &&
	    (nbd->flags & NBD_FLAG_READ_ONLY)) {
		dev_err(disk_to_dev(nbd->disk),
			"Write on read-only\n");
		goto error_out;
	}

	req->errors = 0;

	mutex_lock(&nbd->tx_lock);
	nbd->task_send = current;
	if (unlikely(!nbd->sock)) {
		mutex_unlock(&nbd->tx_lock);
		dev_err(disk_to_dev(nbd->disk),
			"Attempted send on closed socket\n");
		goto error_out;
	}

	if (nbd_send_cmd(nbd, cmd) != 0) {
		dev_err(disk_to_dev(nbd->disk), "Request send failed\n");
		req->errors++;
		nbd_end_request(cmd);
	}

	nbd->task_send = NULL;
	mutex_unlock(&nbd->tx_lock);

	return;

error_out:
	req->errors++;
	nbd_end_request(cmd);
}

static int nbd_queue_rq(struct blk_mq_hw_ctx *hctx,
			const struct blk_mq_queue_data *bd)
{
	struct nbd_cmd *cmd = blk_mq_rq_to_pdu(bd->rq);

	blk_mq_start_request(bd->rq);
	nbd_handle_cmd(cmd);
	return BLK_MQ_RQ_QUEUE_OK;
}

static int nbd_set_socket(struct nbd_device *nbd, struct socket *sock)
{
	int ret = 0;

	spin_lock_irq(&nbd->sock_lock);

	if (nbd->sock) {
		ret = -EBUSY;
		goto out;
	}

	nbd->sock = sock;

out:
	spin_unlock_irq(&nbd->sock_lock);

	return ret;
}

/* Reset all properties of an NBD device */
static void nbd_reset(struct nbd_device *nbd)
{
	nbd->runtime_flags = 0;
	nbd->blksize = 1024;
	nbd->bytesize = 0;
	set_capacity(nbd->disk, 0);
	nbd->flags = 0;
	nbd->tag_set.timeout = 0;
	queue_flag_clear_unlocked(QUEUE_FLAG_DISCARD, nbd->disk->queue);
}

static void nbd_bdev_reset(struct block_device *bdev)
{
	set_device_ro(bdev, false);
	bdev->bd_inode->i_size = 0;
	if (max_part > 0) {
		blkdev_reread_part(bdev);
		bdev->bd_invalidated = 1;
	}
}

static void nbd_parse_flags(struct nbd_device *nbd, struct block_device *bdev)
{
	if (nbd->flags & NBD_FLAG_READ_ONLY)
		set_device_ro(bdev, true);
	if (nbd->flags & NBD_FLAG_SEND_TRIM)
		queue_flag_set_unlocked(QUEUE_FLAG_DISCARD, nbd->disk->queue);
	if (nbd->flags & NBD_FLAG_SEND_FLUSH)
		blk_queue_write_cache(nbd->disk->queue, true, false);
	else
		blk_queue_write_cache(nbd->disk->queue, false, false);
}

static int nbd_dev_dbg_init(struct nbd_device *nbd);
static void nbd_dev_dbg_close(struct nbd_device *nbd);

/* Must be called with tx_lock held */

static int __nbd_ioctl(struct block_device *bdev, struct nbd_device *nbd,
		       unsigned int cmd, unsigned long arg)
{
	switch (cmd) {
	case NBD_DISCONNECT: {
		struct request *sreq;

		dev_info(disk_to_dev(nbd->disk), "NBD_DISCONNECT\n");
		if (!nbd->sock)
			return -EINVAL;

		sreq = blk_mq_alloc_request(bdev_get_queue(bdev), WRITE, 0);
		if (!sreq)
			return -ENOMEM;

		mutex_unlock(&nbd->tx_lock);
		fsync_bdev(bdev);
		mutex_lock(&nbd->tx_lock);
		sreq->cmd_type = REQ_TYPE_DRV_PRIV;

		/* Check again after getting mutex back.  */
		if (!nbd->sock) {
			blk_mq_free_request(sreq);
			return -EINVAL;
		}

		set_bit(NBD_DISCONNECT_REQUESTED, &nbd->runtime_flags);

		nbd_send_cmd(nbd, blk_mq_rq_to_pdu(sreq));
		blk_mq_free_request(sreq);
		return 0;
	}
 
	case NBD_CLEAR_SOCK:
		sock_shutdown(nbd);
		nbd_clear_que(nbd);
		kill_bdev(bdev);
		return 0;

	case NBD_SET_SOCK: {
		int err;
		struct socket *sock = sockfd_lookup(arg, &err);

		if (!sock)
			return err;

		err = nbd_set_socket(nbd, sock);
		if (!err && max_part)
			bdev->bd_invalidated = 1;

		return err;
	}

	case NBD_SET_BLKSIZE: {
		loff_t bsize = div_s64(nbd->bytesize, arg);

		return nbd_size_set(nbd, bdev, arg, bsize);
	}

	case NBD_SET_SIZE:
		return nbd_size_set(nbd, bdev, nbd->blksize,
				    arg / nbd->blksize);

	case NBD_SET_SIZE_BLOCKS:
		return nbd_size_set(nbd, bdev, nbd->blksize, arg);

	case NBD_SET_TIMEOUT:
		nbd->tag_set.timeout = arg * HZ;
		return 0;

	case NBD_SET_FLAGS:
		nbd->flags = arg;
		return 0;

	case NBD_DO_IT: {
		int error;

		if (nbd->task_recv)
			return -EBUSY;
		if (!nbd->sock)
			return -EINVAL;

		/* We have to claim the device under the lock */
		nbd->task_recv = current;
		mutex_unlock(&nbd->tx_lock);

		nbd_parse_flags(nbd, bdev);

		nbd_dev_dbg_init(nbd);
		error = nbd_thread_recv(nbd, bdev);
		nbd_dev_dbg_close(nbd);

		mutex_lock(&nbd->tx_lock);
		nbd->task_recv = NULL;

		sock_shutdown(nbd);
		nbd_clear_que(nbd);
		kill_bdev(bdev);
		nbd_bdev_reset(bdev);

		/* user requested, ignore socket errors */
		if (test_bit(NBD_DISCONNECT_REQUESTED, &nbd->runtime_flags))
			error = 0;
		if (test_bit(NBD_TIMEDOUT, &nbd->runtime_flags))
			error = -ETIMEDOUT;

		nbd_reset(nbd);

		return error;
	}

	case NBD_CLEAR_QUE:
		/*
		 * This is for compatibility only.  The queue is always cleared
		 * by NBD_DO_IT or NBD_CLEAR_SOCK.
		 */
		return 0;

	case NBD_PRINT_DEBUG:
		/*
		 * For compatibility only, we no longer keep a list of
		 * outstanding requests.
		 */
		return 0;
	}
	return -ENOTTY;
}

static int nbd_ioctl(struct block_device *bdev, fmode_t mode,
		     unsigned int cmd, unsigned long arg)
{
	struct nbd_device *nbd = bdev->bd_disk->private_data;
	int error;

	if (!capable(CAP_SYS_ADMIN))
		return -EPERM;

	BUG_ON(nbd->magic != NBD_MAGIC);

	mutex_lock(&nbd->tx_lock);
	error = __nbd_ioctl(bdev, nbd, cmd, arg);
	mutex_unlock(&nbd->tx_lock);

	return error;
}

static const struct block_device_operations nbd_fops =
{
	.owner =	THIS_MODULE,
	.ioctl =	nbd_ioctl,
	.compat_ioctl =	nbd_ioctl,
};

#if IS_ENABLED(CONFIG_DEBUG_FS)

static int nbd_dbg_tasks_show(struct seq_file *s, void *unused)
{
	struct nbd_device *nbd = s->private;

	if (nbd->task_recv)
		seq_printf(s, "recv: %d\n", task_pid_nr(nbd->task_recv));
	if (nbd->task_send)
		seq_printf(s, "send: %d\n", task_pid_nr(nbd->task_send));

	return 0;
}

static int nbd_dbg_tasks_open(struct inode *inode, struct file *file)
{
	return single_open(file, nbd_dbg_tasks_show, inode->i_private);
}

static const struct file_operations nbd_dbg_tasks_ops = {
	.open = nbd_dbg_tasks_open,
	.read = seq_read,
	.llseek = seq_lseek,
	.release = single_release,
};

static int nbd_dbg_flags_show(struct seq_file *s, void *unused)
{
	struct nbd_device *nbd = s->private;
	u32 flags = nbd->flags;

	seq_printf(s, "Hex: 0x%08x\n\n", flags);

	seq_puts(s, "Known flags:\n");

	if (flags & NBD_FLAG_HAS_FLAGS)
		seq_puts(s, "NBD_FLAG_HAS_FLAGS\n");
	if (flags & NBD_FLAG_READ_ONLY)
		seq_puts(s, "NBD_FLAG_READ_ONLY\n");
	if (flags & NBD_FLAG_SEND_FLUSH)
		seq_puts(s, "NBD_FLAG_SEND_FLUSH\n");
	if (flags & NBD_FLAG_SEND_TRIM)
		seq_puts(s, "NBD_FLAG_SEND_TRIM\n");

	return 0;
}

static int nbd_dbg_flags_open(struct inode *inode, struct file *file)
{
	return single_open(file, nbd_dbg_flags_show, inode->i_private);
}

static const struct file_operations nbd_dbg_flags_ops = {
	.open = nbd_dbg_flags_open,
	.read = seq_read,
	.llseek = seq_lseek,
	.release = single_release,
};

static int nbd_dev_dbg_init(struct nbd_device *nbd)
{
	struct dentry *dir;

	if (!nbd_dbg_dir)
		return -EIO;

	dir = debugfs_create_dir(nbd_name(nbd), nbd_dbg_dir);
	if (!dir) {
		dev_err(nbd_to_dev(nbd), "Failed to create debugfs dir for '%s'\n",
			nbd_name(nbd));
		return -EIO;
	}
	nbd->dbg_dir = dir;

	debugfs_create_file("tasks", 0444, dir, nbd, &nbd_dbg_tasks_ops);
	debugfs_create_u64("size_bytes", 0444, dir, &nbd->bytesize);
	debugfs_create_u32("timeout", 0444, dir, &nbd->tag_set.timeout);
	debugfs_create_u32("blocksize", 0444, dir, &nbd->blksize);
	debugfs_create_file("flags", 0444, dir, nbd, &nbd_dbg_flags_ops);

	return 0;
}

static void nbd_dev_dbg_close(struct nbd_device *nbd)
{
	debugfs_remove_recursive(nbd->dbg_dir);
}

static int nbd_dbg_init(void)
{
	struct dentry *dbg_dir;

	dbg_dir = debugfs_create_dir("nbd", NULL);
	if (!dbg_dir)
		return -EIO;

	nbd_dbg_dir = dbg_dir;

	return 0;
}

static void nbd_dbg_close(void)
{
	debugfs_remove_recursive(nbd_dbg_dir);
}

#else  /* IS_ENABLED(CONFIG_DEBUG_FS) */

static int nbd_dev_dbg_init(struct nbd_device *nbd)
{
	return 0;
}

static void nbd_dev_dbg_close(struct nbd_device *nbd)
{
}

static int nbd_dbg_init(void)
{
	return 0;
}

static void nbd_dbg_close(void)
{
}

#endif

static int nbd_init_request(void *data, struct request *rq,
			    unsigned int hctx_idx, unsigned int request_idx,
			    unsigned int numa_node)
{
	struct nbd_cmd *cmd = blk_mq_rq_to_pdu(rq);

	cmd->nbd = data;
	INIT_LIST_HEAD(&cmd->list);
	return 0;
}

static struct blk_mq_ops nbd_mq_ops = {
	.queue_rq	= nbd_queue_rq,
	.map_queue	= blk_mq_map_queue,
	.init_request	= nbd_init_request,
	.timeout	= nbd_xmit_timeout,
};

/*
 * And here should be modules and kernel interface 
 *  (Just smiley confuses emacs :-)
 */

static int __init nbd_init(void)
{
	int err = -ENOMEM;
	int i;
	int part_shift;

	BUILD_BUG_ON(sizeof(struct nbd_request) != 28);

	if (max_part < 0) {
		printk(KERN_ERR "nbd: max_part must be >= 0\n");
		return -EINVAL;
	}

	part_shift = 0;
	if (max_part > 0) {
		part_shift = fls(max_part);

		/*
		 * Adjust max_part according to part_shift as it is exported
		 * to user space so that user can know the max number of
		 * partition kernel should be able to manage.
		 *
		 * Note that -1 is required because partition 0 is reserved
		 * for the whole disk.
		 */
		max_part = (1UL << part_shift) - 1;
	}

	if ((1UL << part_shift) > DISK_MAX_PARTS)
		return -EINVAL;

	if (nbds_max > 1UL << (MINORBITS - part_shift))
		return -EINVAL;

	nbd_dev = kcalloc(nbds_max, sizeof(*nbd_dev), GFP_KERNEL);
	if (!nbd_dev)
		return -ENOMEM;

	for (i = 0; i < nbds_max; i++) {
		struct gendisk *disk = alloc_disk(1 << part_shift);
		if (!disk)
			goto out;
		nbd_dev[i].disk = disk;

		nbd_dev[i].tag_set.ops = &nbd_mq_ops;
		nbd_dev[i].tag_set.nr_hw_queues = 1;
		nbd_dev[i].tag_set.queue_depth = 128;
		nbd_dev[i].tag_set.numa_node = NUMA_NO_NODE;
		nbd_dev[i].tag_set.cmd_size = sizeof(struct nbd_cmd);
		nbd_dev[i].tag_set.flags = BLK_MQ_F_SHOULD_MERGE |
<<<<<<< HEAD
			BLK_MQ_F_SG_MERGE | BLK_MQ_F_BLOCKING;
=======
			BLK_MQ_F_SG_MERGE;
>>>>>>> 8ec2ef2b
		nbd_dev[i].tag_set.driver_data = &nbd_dev[i];

		err = blk_mq_alloc_tag_set(&nbd_dev[i].tag_set);
		if (err) {
			put_disk(disk);
			goto out;
		}

		/*
		 * The new linux 2.5 block layer implementation requires
		 * every gendisk to have its very own request_queue struct.
		 * These structs are big so we dynamically allocate them.
		 */
		disk->queue = blk_mq_init_queue(&nbd_dev[i].tag_set);
		if (!disk->queue) {
			blk_mq_free_tag_set(&nbd_dev[i].tag_set);
			put_disk(disk);
			goto out;
		}

		/*
		 * Tell the block layer that we are not a rotational device
		 */
		queue_flag_set_unlocked(QUEUE_FLAG_NONROT, disk->queue);
		queue_flag_clear_unlocked(QUEUE_FLAG_ADD_RANDOM, disk->queue);
		disk->queue->limits.discard_granularity = 512;
		blk_queue_max_discard_sectors(disk->queue, UINT_MAX);
		disk->queue->limits.discard_zeroes_data = 0;
		blk_queue_max_hw_sectors(disk->queue, 65536);
		disk->queue->limits.max_sectors = 256;
	}

	if (register_blkdev(NBD_MAJOR, "nbd")) {
		err = -EIO;
		goto out;
	}

	printk(KERN_INFO "nbd: registered device at major %d\n", NBD_MAJOR);

	nbd_dbg_init();

	for (i = 0; i < nbds_max; i++) {
		struct gendisk *disk = nbd_dev[i].disk;
		nbd_dev[i].magic = NBD_MAGIC;
		spin_lock_init(&nbd_dev[i].sock_lock);
		mutex_init(&nbd_dev[i].tx_lock);
		disk->major = NBD_MAJOR;
		disk->first_minor = i << part_shift;
		disk->fops = &nbd_fops;
		disk->private_data = &nbd_dev[i];
		sprintf(disk->disk_name, "nbd%d", i);
		nbd_reset(&nbd_dev[i]);
		add_disk(disk);
	}

	return 0;
out:
	while (i--) {
		blk_mq_free_tag_set(&nbd_dev[i].tag_set);
		blk_cleanup_queue(nbd_dev[i].disk->queue);
		put_disk(nbd_dev[i].disk);
	}
	kfree(nbd_dev);
	return err;
}

static void __exit nbd_cleanup(void)
{
	int i;

	nbd_dbg_close();

	for (i = 0; i < nbds_max; i++) {
		struct gendisk *disk = nbd_dev[i].disk;
		nbd_dev[i].magic = 0;
		if (disk) {
			del_gendisk(disk);
			blk_cleanup_queue(disk->queue);
			blk_mq_free_tag_set(&nbd_dev[i].tag_set);
			put_disk(disk);
		}
	}
	unregister_blkdev(NBD_MAJOR, "nbd");
	kfree(nbd_dev);
	printk(KERN_INFO "nbd: unregistered device at major %d\n", NBD_MAJOR);
}

module_init(nbd_init);
module_exit(nbd_cleanup);

MODULE_DESCRIPTION("Network Block Device");
MODULE_LICENSE("GPL");

module_param(nbds_max, int, 0444);
MODULE_PARM_DESC(nbds_max, "number of network block devices to initialize (default: 16)");
module_param(max_part, int, 0444);
MODULE_PARM_DESC(max_part, "number of partitions per device (default: 0)");<|MERGE_RESOLUTION|>--- conflicted
+++ resolved
@@ -881,7 +881,6 @@
 
 static struct blk_mq_ops nbd_mq_ops = {
 	.queue_rq	= nbd_queue_rq,
-	.map_queue	= blk_mq_map_queue,
 	.init_request	= nbd_init_request,
 	.timeout	= nbd_xmit_timeout,
 };
@@ -941,11 +940,7 @@
 		nbd_dev[i].tag_set.numa_node = NUMA_NO_NODE;
 		nbd_dev[i].tag_set.cmd_size = sizeof(struct nbd_cmd);
 		nbd_dev[i].tag_set.flags = BLK_MQ_F_SHOULD_MERGE |
-<<<<<<< HEAD
 			BLK_MQ_F_SG_MERGE | BLK_MQ_F_BLOCKING;
-=======
-			BLK_MQ_F_SG_MERGE;
->>>>>>> 8ec2ef2b
 		nbd_dev[i].tag_set.driver_data = &nbd_dev[i];
 
 		err = blk_mq_alloc_tag_set(&nbd_dev[i].tag_set);
