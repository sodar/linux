--- conflicted
+++ resolved
@@ -76,10 +76,6 @@
 	u32 gd;
 } __packed __aligned(8);
 
-<<<<<<< HEAD
-
-=======
->>>>>>> d8ec26d7
 int zpci_mod_fc(u64 req, struct zpci_fib *fib);
 int zpci_refresh_trans(u64 fn, u64 addr, u64 range);
 int zpci_load(u64 *data, u64 req, u64 offset);
