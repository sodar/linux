// SPDX-License-Identifier: (GPL-2.0+ OR MIT)
/*
 * Copyright 2017 NXP
 * Copyright (C) 2017-2018 Pengutronix, Lucas Stach <kernel@pengutronix.de>
 */

#include <dt-bindings/clock/imx8mq-clock.h>
#include <dt-bindings/power/imx8mq-power.h>
#include <dt-bindings/reset/imx8mq-reset.h>
#include <dt-bindings/gpio/gpio.h>
#include "dt-bindings/input/input.h"
#include <dt-bindings/interrupt-controller/arm-gic.h>
#include <dt-bindings/thermal/thermal.h>
#include "imx8mq-pinfunc.h"

/ {
	interrupt-parent = <&gpc>;

	#address-cells = <2>;
	#size-cells = <2>;

	aliases {
		gpio0 = &gpio1;
		gpio1 = &gpio2;
		gpio2 = &gpio3;
		gpio3 = &gpio4;
		gpio4 = &gpio5;
		i2c0 = &i2c1;
		i2c1 = &i2c2;
		i2c2 = &i2c3;
		i2c3 = &i2c4;
		serial0 = &uart1;
		serial1 = &uart2;
		serial2 = &uart3;
		serial3 = &uart4;
		spi0 = &ecspi1;
		spi1 = &ecspi2;
		spi2 = &ecspi3;
	};

	ckil: clock-ckil {
		compatible = "fixed-clock";
		#clock-cells = <0>;
		clock-frequency = <32768>;
		clock-output-names = "ckil";
	};

	osc_25m: clock-osc-25m {
		compatible = "fixed-clock";
		#clock-cells = <0>;
		clock-frequency = <25000000>;
		clock-output-names = "osc_25m";
	};

	osc_27m: clock-osc-27m {
		compatible = "fixed-clock";
		#clock-cells = <0>;
		clock-frequency = <27000000>;
		clock-output-names = "osc_27m";
	};

	clk_ext1: clock-ext1 {
		compatible = "fixed-clock";
		#clock-cells = <0>;
		clock-frequency = <133000000>;
		clock-output-names = "clk_ext1";
	};

	clk_ext2: clock-ext2 {
		compatible = "fixed-clock";
		#clock-cells = <0>;
		clock-frequency = <133000000>;
		clock-output-names = "clk_ext2";
	};

	clk_ext3: clock-ext3 {
		compatible = "fixed-clock";
		#clock-cells = <0>;
		clock-frequency = <133000000>;
		clock-output-names = "clk_ext3";
	};

	clk_ext4: clock-ext4 {
		compatible = "fixed-clock";
		#clock-cells = <0>;
		clock-frequency= <133000000>;
		clock-output-names = "clk_ext4";
	};

	cpus {
		#address-cells = <1>;
		#size-cells = <0>;

		A53_0: cpu@0 {
			device_type = "cpu";
			compatible = "arm,cortex-a53";
			reg = <0x0>;
			clock-latency = <61036>; /* two CLK32 periods */
			clocks = <&clk IMX8MQ_CLK_ARM>;
			enable-method = "psci";
			next-level-cache = <&A53_L2>;
			operating-points-v2 = <&a53_opp_table>;
			#cooling-cells = <2>;
			nvmem-cells = <&cpu_speed_grade>;
			nvmem-cell-names = "speed_grade";
		};

		A53_1: cpu@1 {
			device_type = "cpu";
			compatible = "arm,cortex-a53";
			reg = <0x1>;
			clock-latency = <61036>; /* two CLK32 periods */
			clocks = <&clk IMX8MQ_CLK_ARM>;
			enable-method = "psci";
			next-level-cache = <&A53_L2>;
			operating-points-v2 = <&a53_opp_table>;
			#cooling-cells = <2>;
		};

		A53_2: cpu@2 {
			device_type = "cpu";
			compatible = "arm,cortex-a53";
			reg = <0x2>;
			clock-latency = <61036>; /* two CLK32 periods */
			clocks = <&clk IMX8MQ_CLK_ARM>;
			enable-method = "psci";
			next-level-cache = <&A53_L2>;
			operating-points-v2 = <&a53_opp_table>;
			#cooling-cells = <2>;
		};

		A53_3: cpu@3 {
			device_type = "cpu";
			compatible = "arm,cortex-a53";
			reg = <0x3>;
			clock-latency = <61036>; /* two CLK32 periods */
			clocks = <&clk IMX8MQ_CLK_ARM>;
			enable-method = "psci";
			next-level-cache = <&A53_L2>;
			operating-points-v2 = <&a53_opp_table>;
			#cooling-cells = <2>;
		};

		A53_L2: l2-cache0 {
			compatible = "cache";
		};
	};

	a53_opp_table: opp-table {
		compatible = "operating-points-v2";
		opp-shared;

		opp-800000000 {
			opp-hz = /bits/ 64 <800000000>;
			opp-microvolt = <900000>;
			/* Industrial only */
			opp-supported-hw = <0xf>, <0x4>;
			clock-latency-ns = <150000>;
			opp-suspend;
		};

		opp-1000000000 {
			opp-hz = /bits/ 64 <1000000000>;
			opp-microvolt = <900000>;
			/* Consumer only */
			opp-supported-hw = <0xe>, <0x3>;
			clock-latency-ns = <150000>;
			opp-suspend;
		};

		opp-1300000000 {
			opp-hz = /bits/ 64 <1300000000>;
			opp-microvolt = <1000000>;
			opp-supported-hw = <0xc>, <0x4>;
			clock-latency-ns = <150000>;
			opp-suspend;
		};

		opp-1500000000 {
			opp-hz = /bits/ 64 <1500000000>;
			opp-microvolt = <1000000>;
			opp-supported-hw = <0x8>, <0x3>;
			clock-latency-ns = <150000>;
			opp-suspend;
		};
	};

	pmu {
		compatible = "arm,cortex-a53-pmu";
		interrupts = <GIC_PPI 7 IRQ_TYPE_LEVEL_HIGH>;
		interrupt-parent = <&gic>;
		interrupt-affinity = <&A53_0>, <&A53_1>, <&A53_2>, <&A53_3>;
	};

	psci {
		compatible = "arm,psci-1.0";
		method = "smc";
	};

	thermal-zones {
		cpu-thermal {
			polling-delay-passive = <250>;
			polling-delay = <2000>;
			thermal-sensors = <&tmu 0>;

			trips {
				cpu_alert: cpu-alert {
					temperature = <80000>;
					hysteresis = <2000>;
					type = "passive";
				};

				cpu-crit {
					temperature = <90000>;
					hysteresis = <2000>;
					type = "critical";
				};
			};

			cooling-maps {
				map0 {
					trip = <&cpu_alert>;
					cooling-device =
						<&A53_0 THERMAL_NO_LIMIT THERMAL_NO_LIMIT>,
						<&A53_1 THERMAL_NO_LIMIT THERMAL_NO_LIMIT>,
						<&A53_2 THERMAL_NO_LIMIT THERMAL_NO_LIMIT>,
						<&A53_3 THERMAL_NO_LIMIT THERMAL_NO_LIMIT>;
				};
			};
		};

		gpu-thermal {
			polling-delay-passive = <250>;
			polling-delay = <2000>;
			thermal-sensors = <&tmu 1>;

			trips {
				gpu-crit {
					temperature = <90000>;
					hysteresis = <2000>;
					type = "critical";
				};
			};
		};

		vpu-thermal {
			polling-delay-passive = <250>;
			polling-delay = <2000>;
			thermal-sensors = <&tmu 2>;

			trips {
				vpu-crit {
					temperature = <90000>;
					hysteresis = <2000>;
					type = "critical";
				};
			};
		};
	};

	timer {
		compatible = "arm,armv8-timer";
		interrupts = <GIC_PPI 13 IRQ_TYPE_LEVEL_LOW>, /* Physical Secure */
		             <GIC_PPI 14 IRQ_TYPE_LEVEL_LOW>, /* Physical Non-Secure */
		             <GIC_PPI 11 IRQ_TYPE_LEVEL_LOW>, /* Virtual */
		             <GIC_PPI 10 IRQ_TYPE_LEVEL_LOW>; /* Hypervisor */
		interrupt-parent = <&gic>;
		arm,no-tick-in-suspend;
	};

	soc@0 {
		compatible = "simple-bus";
		#address-cells = <1>;
		#size-cells = <1>;
		ranges = <0x0 0x0 0x0 0x3e000000>;
		dma-ranges = <0x40000000 0x0 0x40000000 0xc0000000>;

		bus@30000000 { /* AIPS1 */
			compatible = "fsl,imx8mq-aips-bus", "simple-bus";
			#address-cells = <1>;
			#size-cells = <1>;
			ranges = <0x30000000 0x30000000 0x400000>;

			gpio1: gpio@30200000 {
				compatible = "fsl,imx8mq-gpio", "fsl,imx35-gpio";
				reg = <0x30200000 0x10000>;
				interrupts = <GIC_SPI 64 IRQ_TYPE_LEVEL_HIGH>,
				             <GIC_SPI 65 IRQ_TYPE_LEVEL_HIGH>;
				clocks = <&clk IMX8MQ_CLK_GPIO1_ROOT>;
				gpio-controller;
				#gpio-cells = <2>;
				interrupt-controller;
				#interrupt-cells = <2>;
				gpio-ranges = <&iomuxc 0 10 30>;
			};

			gpio2: gpio@30210000 {
				compatible = "fsl,imx8mq-gpio", "fsl,imx35-gpio";
				reg = <0x30210000 0x10000>;
				interrupts = <GIC_SPI 66 IRQ_TYPE_LEVEL_HIGH>,
				             <GIC_SPI 67 IRQ_TYPE_LEVEL_HIGH>;
				clocks = <&clk IMX8MQ_CLK_GPIO2_ROOT>;
				gpio-controller;
				#gpio-cells = <2>;
				interrupt-controller;
				#interrupt-cells = <2>;
				gpio-ranges = <&iomuxc 0 40 21>;
			};

			gpio3: gpio@30220000 {
				compatible = "fsl,imx8mq-gpio", "fsl,imx35-gpio";
				reg = <0x30220000 0x10000>;
				interrupts = <GIC_SPI 68 IRQ_TYPE_LEVEL_HIGH>,
				             <GIC_SPI 69 IRQ_TYPE_LEVEL_HIGH>;
				clocks = <&clk IMX8MQ_CLK_GPIO3_ROOT>;
				gpio-controller;
				#gpio-cells = <2>;
				interrupt-controller;
				#interrupt-cells = <2>;
				gpio-ranges = <&iomuxc 0 61 26>;
			};

			gpio4: gpio@30230000 {
				compatible = "fsl,imx8mq-gpio", "fsl,imx35-gpio";
				reg = <0x30230000 0x10000>;
				interrupts = <GIC_SPI 70 IRQ_TYPE_LEVEL_HIGH>,
				             <GIC_SPI 71 IRQ_TYPE_LEVEL_HIGH>;
				clocks = <&clk IMX8MQ_CLK_GPIO4_ROOT>;
				gpio-controller;
				#gpio-cells = <2>;
				interrupt-controller;
				#interrupt-cells = <2>;
				gpio-ranges = <&iomuxc 0 87 32>;
			};

			gpio5: gpio@30240000 {
				compatible = "fsl,imx8mq-gpio", "fsl,imx35-gpio";
				reg = <0x30240000 0x10000>;
				interrupts = <GIC_SPI 72 IRQ_TYPE_LEVEL_HIGH>,
				             <GIC_SPI 73 IRQ_TYPE_LEVEL_HIGH>;
				clocks = <&clk IMX8MQ_CLK_GPIO5_ROOT>;
				gpio-controller;
				#gpio-cells = <2>;
				interrupt-controller;
				#interrupt-cells = <2>;
				gpio-ranges = <&iomuxc 0 119 30>;
			};

			tmu: tmu@30260000 {
				compatible = "fsl,imx8mq-tmu";
				reg = <0x30260000 0x10000>;
				interrupt = <GIC_SPI 49 IRQ_TYPE_LEVEL_HIGH>;
				clocks = <&clk IMX8MQ_CLK_TMU_ROOT>;
				little-endian;
				fsl,tmu-range = <0xb0000 0xa0026 0x80048 0x70061>;
				fsl,tmu-calibration = <0x00000000 0x00000023
						       0x00000001 0x00000029
						       0x00000002 0x0000002f
						       0x00000003 0x00000035
						       0x00000004 0x0000003d
						       0x00000005 0x00000043
						       0x00000006 0x0000004b
						       0x00000007 0x00000051
						       0x00000008 0x00000057
						       0x00000009 0x0000005f
						       0x0000000a 0x00000067
						       0x0000000b 0x0000006f

						       0x00010000 0x0000001b
						       0x00010001 0x00000023
						       0x00010002 0x0000002b
						       0x00010003 0x00000033
						       0x00010004 0x0000003b
						       0x00010005 0x00000043
						       0x00010006 0x0000004b
						       0x00010007 0x00000055
						       0x00010008 0x0000005d
						       0x00010009 0x00000067
						       0x0001000a 0x00000070

						       0x00020000 0x00000017
						       0x00020001 0x00000023
						       0x00020002 0x0000002d
						       0x00020003 0x00000037
						       0x00020004 0x00000041
						       0x00020005 0x0000004b
						       0x00020006 0x00000057
						       0x00020007 0x00000063
						       0x00020008 0x0000006f

						       0x00030000 0x00000015
						       0x00030001 0x00000021
						       0x00030002 0x0000002d
						       0x00030003 0x00000039
						       0x00030004 0x00000045
						       0x00030005 0x00000053
						       0x00030006 0x0000005f
						       0x00030007 0x00000071>;
				#thermal-sensor-cells =  <1>;
			};

			wdog1: watchdog@30280000 {
				compatible = "fsl,imx8mq-wdt", "fsl,imx21-wdt";
				reg = <0x30280000 0x10000>;
				interrupts = <GIC_SPI 78 IRQ_TYPE_LEVEL_HIGH>;
				clocks = <&clk IMX8MQ_CLK_WDOG1_ROOT>;
				status = "disabled";
			};

			wdog2: watchdog@30290000 {
				compatible = "fsl,imx8mq-wdt", "fsl,imx21-wdt";
				reg = <0x30290000 0x10000>;
				interrupts = <GIC_SPI 79 IRQ_TYPE_LEVEL_HIGH>;
				clocks = <&clk IMX8MQ_CLK_WDOG2_ROOT>;
				status = "disabled";
			};

			wdog3: watchdog@302a0000 {
				compatible = "fsl,imx8mq-wdt", "fsl,imx21-wdt";
				reg = <0x302a0000 0x10000>;
				interrupts = <GIC_SPI 10 IRQ_TYPE_LEVEL_HIGH>;
				clocks = <&clk IMX8MQ_CLK_WDOG3_ROOT>;
				status = "disabled";
			};

			sdma2: sdma@302c0000 {
				compatible = "fsl,imx8mq-sdma","fsl,imx7d-sdma";
				reg = <0x302c0000 0x10000>;
				interrupts = <GIC_SPI 103 IRQ_TYPE_LEVEL_HIGH>;
				clocks = <&clk IMX8MQ_CLK_SDMA2_ROOT>,
					 <&clk IMX8MQ_CLK_SDMA2_ROOT>;
				clock-names = "ipg", "ahb";
				#dma-cells = <3>;
				fsl,sdma-ram-script-name = "imx/sdma/sdma-imx7d.bin";
			};

			iomuxc: iomuxc@30330000 {
				compatible = "fsl,imx8mq-iomuxc";
				reg = <0x30330000 0x10000>;
			};

			iomuxc_gpr: syscon@30340000 {
				compatible = "fsl,imx8mq-iomuxc-gpr", "fsl,imx6q-iomuxc-gpr",
					     "syscon", "simple-mfd";
				reg = <0x30340000 0x10000>;

				mux: mux-controller {
					compatible = "mmio-mux";
					#mux-control-cells = <1>;
					mux-reg-masks = <0x34 0x00000004>; /* MIPI_MUX_SEL */
				};
			};

			ocotp: ocotp-ctrl@30350000 {
				compatible = "fsl,imx8mq-ocotp", "syscon";
				reg = <0x30350000 0x10000>;
				clocks = <&clk IMX8MQ_CLK_OCOTP_ROOT>;
				#address-cells = <1>;
				#size-cells = <1>;

				cpu_speed_grade: speed-grade@10 {
					reg = <0x10 4>;
				};
			};

			anatop: syscon@30360000 {
				compatible = "fsl,imx8mq-anatop", "syscon";
				reg = <0x30360000 0x10000>;
				interrupts = <GIC_SPI 49 IRQ_TYPE_LEVEL_HIGH>;
			};

			snvs: snvs@30370000 {
				compatible = "fsl,sec-v4.0-mon", "syscon", "simple-mfd";
				reg = <0x30370000 0x10000>;

				snvs_rtc: snvs-rtc-lp{
					compatible = "fsl,sec-v4.0-mon-rtc-lp";
					regmap =<&snvs>;
					offset = <0x34>;
					interrupts = <GIC_SPI 19 IRQ_TYPE_LEVEL_HIGH>,
						<GIC_SPI 20 IRQ_TYPE_LEVEL_HIGH>;
					clocks = <&clk IMX8MQ_CLK_SNVS_ROOT>;
					clock-names = "snvs-rtc";
				};

				snvs_pwrkey: snvs-powerkey {
					compatible = "fsl,sec-v4.0-pwrkey";
					regmap = <&snvs>;
					interrupts = <GIC_SPI 4 IRQ_TYPE_LEVEL_HIGH>;
					linux,keycode = <KEY_POWER>;
					wakeup-source;
					status = "disabled";
				};
			};

			clk: clock-controller@30380000 {
				compatible = "fsl,imx8mq-ccm";
				reg = <0x30380000 0x10000>;
				interrupts = <GIC_SPI 85 IRQ_TYPE_LEVEL_HIGH>,
				             <GIC_SPI 86 IRQ_TYPE_LEVEL_HIGH>;
				#clock-cells = <1>;
				clocks = <&ckil>, <&osc_25m>, <&osc_27m>,
				         <&clk_ext1>, <&clk_ext2>,
				         <&clk_ext3>, <&clk_ext4>;
				clock-names = "ckil", "osc_25m", "osc_27m",
				              "clk_ext1", "clk_ext2",
				              "clk_ext3", "clk_ext4";
			};

			src: reset-controller@30390000 {
				compatible = "fsl,imx8mq-src", "syscon";
				reg = <0x30390000 0x10000>;
				#reset-cells = <1>;
			};

			gpc: gpc@303a0000 {
				compatible = "fsl,imx8mq-gpc";
				reg = <0x303a0000 0x10000>;
				interrupt-parent = <&gic>;
				interrupt-controller;
				#interrupt-cells = <3>;

				pgc {
					#address-cells = <1>;
					#size-cells = <0>;

					pgc_mipi: power-domain@0 {
						#power-domain-cells = <0>;
						reg = <IMX8M_POWER_DOMAIN_MIPI>;
					};

					/*
					 * As per comment in ATF source code:
					 *
					 * PCIE1 and PCIE2 share the
					 * same reset signal, if we
					 * power down PCIE2, PCIE1
					 * will be held in reset too.
					 *
					 * So instead of creating two
					 * separate power domains for
					 * PCIE1 and PCIE2 we create a
					 * link between both and use
					 * it as a shared PCIE power
					 * domain.
					 */
					pgc_pcie: power-domain@1 {
						#power-domain-cells = <0>;
						reg = <IMX8M_POWER_DOMAIN_PCIE1>;
						power-domains = <&pgc_pcie2>;
					};

					pgc_otg1: power-domain@2 {
						#power-domain-cells = <0>;
						reg = <IMX8M_POWER_DOMAIN_USB_OTG1>;
					};

					pgc_otg2: power-domain@3 {
						#power-domain-cells = <0>;
						reg = <IMX8M_POWER_DOMAIN_USB_OTG2>;
					};

					pgc_ddr1: power-domain@4 {
						#power-domain-cells = <0>;
						reg = <IMX8M_POWER_DOMAIN_DDR1>;
					};

					pgc_gpu: power-domain@5 {
						#power-domain-cells = <0>;
						reg = <IMX8M_POWER_DOMAIN_GPU>;
						clocks = <&clk IMX8MQ_CLK_GPU_ROOT>,
						         <&clk IMX8MQ_CLK_GPU_SHADER_DIV>,
							 <&clk IMX8MQ_CLK_GPU_AXI>,
						         <&clk IMX8MQ_CLK_GPU_AHB>;
					};

					pgc_vpu: power-domain@6 {
						#power-domain-cells = <0>;
						reg = <IMX8M_POWER_DOMAIN_VPU>;
					};

					pgc_disp: power-domain@7 {
						#power-domain-cells = <0>;
						reg = <IMX8M_POWER_DOMAIN_DISP>;
					};

					pgc_mipi_csi1: power-domain@8 {
						#power-domain-cells = <0>;
						reg = <IMX8M_POWER_DOMAIN_MIPI_CSI1>;
					};

					pgc_mipi_csi2: power-domain@9 {
						#power-domain-cells = <0>;
						reg = <IMX8M_POWER_DOMAIN_MIPI_CSI2>;
					};

					pgc_pcie2: power-domain@a {
						#power-domain-cells = <0>;
						reg = <IMX8M_POWER_DOMAIN_PCIE2>;
					};
				};
			};
		};

		bus@30400000 { /* AIPS2 */
			compatible = "fsl,imx8mq-aips-bus", "simple-bus";
			#address-cells = <1>;
			#size-cells = <1>;
			ranges = <0x30400000 0x30400000 0x400000>;

			pwm1: pwm@30660000 {
				compatible = "fsl,imx8mq-pwm", "fsl,imx27-pwm";
				reg = <0x30660000 0x10000>;
				interrupts = <GIC_SPI 81 IRQ_TYPE_LEVEL_HIGH>;
				clocks = <&clk IMX8MQ_CLK_PWM1_ROOT>,
				         <&clk IMX8MQ_CLK_PWM1_ROOT>;
				clock-names = "ipg", "per";
				#pwm-cells = <2>;
				status = "disabled";
			};

			pwm2: pwm@30670000 {
				compatible = "fsl,imx8mq-pwm", "fsl,imx27-pwm";
				reg = <0x30670000 0x10000>;
				interrupts = <GIC_SPI 82 IRQ_TYPE_LEVEL_HIGH>;
				clocks = <&clk IMX8MQ_CLK_PWM2_ROOT>,
				         <&clk IMX8MQ_CLK_PWM2_ROOT>;
				clock-names = "ipg", "per";
				#pwm-cells = <2>;
				status = "disabled";
			};

			pwm3: pwm@30680000 {
				compatible = "fsl,imx8mq-pwm", "fsl,imx27-pwm";
				reg = <0x30680000 0x10000>;
				interrupts = <GIC_SPI 83 IRQ_TYPE_LEVEL_HIGH>;
				clocks = <&clk IMX8MQ_CLK_PWM3_ROOT>,
				         <&clk IMX8MQ_CLK_PWM3_ROOT>;
				clock-names = "ipg", "per";
				#pwm-cells = <2>;
				status = "disabled";
			};

			pwm4: pwm@30690000 {
				compatible = "fsl,imx8mq-pwm", "fsl,imx27-pwm";
				reg = <0x30690000 0x10000>;
				interrupts = <GIC_SPI 84 IRQ_TYPE_LEVEL_HIGH>;
				clocks = <&clk IMX8MQ_CLK_PWM4_ROOT>,
				         <&clk IMX8MQ_CLK_PWM4_ROOT>;
				clock-names = "ipg", "per";
				#pwm-cells = <2>;
				status = "disabled";
			};

			system_counter: timer@306a0000 {
				compatible = "nxp,sysctr-timer";
				reg = <0x306a0000 0x20000>;
				interrupts = <GIC_SPI 47 IRQ_TYPE_LEVEL_HIGH>;
				clocks = <&osc_25m>;
				clock-names = "per";
			};
		};

		bus@30800000 { /* AIPS3 */
			compatible = "fsl,imx8mq-aips-bus", "simple-bus";
			#address-cells = <1>;
			#size-cells = <1>;
			ranges = <0x30800000 0x30800000 0x400000>,
				 <0x08000000 0x08000000 0x10000000>;

			ecspi1: spi@30820000 {
				#address-cells = <1>;
				#size-cells = <0>;
				compatible = "fsl,imx8mq-ecspi", "fsl,imx51-ecspi";
				reg = <0x30820000 0x10000>;
				interrupts = <GIC_SPI 31 IRQ_TYPE_LEVEL_HIGH>;
				clocks = <&clk IMX8MQ_CLK_ECSPI1_ROOT>,
					 <&clk IMX8MQ_CLK_ECSPI1_ROOT>;
				clock-names = "ipg", "per";
				status = "disabled";
			};

			ecspi2: spi@30830000 {
				#address-cells = <1>;
				#size-cells = <0>;
				compatible = "fsl,imx8mq-ecspi", "fsl,imx51-ecspi";
				reg = <0x30830000 0x10000>;
				interrupts = <GIC_SPI 32 IRQ_TYPE_LEVEL_HIGH>;
				clocks = <&clk IMX8MQ_CLK_ECSPI2_ROOT>,
					 <&clk IMX8MQ_CLK_ECSPI2_ROOT>;
				clock-names = "ipg", "per";
				status = "disabled";
			};

			ecspi3: spi@30840000 {
				#address-cells = <1>;
				#size-cells = <0>;
				compatible = "fsl,imx8mq-ecspi", "fsl,imx51-ecspi";
				reg = <0x30840000 0x10000>;
				interrupts = <GIC_SPI 33 IRQ_TYPE_LEVEL_HIGH>;
				clocks = <&clk IMX8MQ_CLK_ECSPI3_ROOT>,
					 <&clk IMX8MQ_CLK_ECSPI3_ROOT>;
				clock-names = "ipg", "per";
				status = "disabled";
			};

			uart1: serial@30860000 {
				compatible = "fsl,imx8mq-uart",
				             "fsl,imx6q-uart";
				reg = <0x30860000 0x10000>;
				interrupts = <GIC_SPI 26 IRQ_TYPE_LEVEL_HIGH>;
				clocks = <&clk IMX8MQ_CLK_UART1_ROOT>,
				         <&clk IMX8MQ_CLK_UART1_ROOT>;
				clock-names = "ipg", "per";
				status = "disabled";
			};

			uart3: serial@30880000 {
				compatible = "fsl,imx8mq-uart",
				             "fsl,imx6q-uart";
				reg = <0x30880000 0x10000>;
				interrupts = <GIC_SPI 28 IRQ_TYPE_LEVEL_HIGH>;
				clocks = <&clk IMX8MQ_CLK_UART3_ROOT>,
				         <&clk IMX8MQ_CLK_UART3_ROOT>;
				clock-names = "ipg", "per";
				status = "disabled";
			};

			uart2: serial@30890000 {
				compatible = "fsl,imx8mq-uart",
				             "fsl,imx6q-uart";
				reg = <0x30890000 0x10000>;
				interrupts = <GIC_SPI 27 IRQ_TYPE_LEVEL_HIGH>;
				clocks = <&clk IMX8MQ_CLK_UART2_ROOT>,
				         <&clk IMX8MQ_CLK_UART2_ROOT>;
				clock-names = "ipg", "per";
				status = "disabled";
			};

			sai2: sai@308b0000 {
				#sound-dai-cells = <0>;
				compatible = "fsl,imx8mq-sai";
				reg = <0x308b0000 0x10000>;
				interrupts = <GIC_SPI 96 IRQ_TYPE_LEVEL_HIGH>;
				clocks = <&clk IMX8MQ_CLK_SAI2_IPG>,
					 <&clk IMX8MQ_CLK_SAI2_ROOT>,
					 <&clk IMX8MQ_CLK_DUMMY>, <&clk IMX8MQ_CLK_DUMMY>;
				clock-names = "bus", "mclk1", "mclk2", "mclk3";
				dmas = <&sdma1 10 24 0>, <&sdma1 11 24 0>;
				dma-names = "rx", "tx";
				status = "disabled";
			};

<<<<<<< HEAD
			dphy: dphy@30a00300 {
				compatible = "fsl,imx8mq-mipi-dphy";
				reg = <0x30a00300 0x100>;
				clocks = <&clk IMX8MQ_CLK_DSI_PHY_REF>;
				clock-names = "phy_ref";
				assigned-clocks = <&clk IMX8MQ_CLK_DSI_PHY_REF>;
				assigned-clock-parents = <&clk IMX8MQ_VIDEO_PLL1_OUT>;
				assigned-clock-rates = <24000000>;
				#phy-cells = <0>;
				power-domains = <&pgc_mipi>;
				status = "disabled";
=======
			crypto: crypto@30900000 {
				compatible = "fsl,sec-v4.0";
				#address-cells = <1>;
				#size-cells = <1>;
				reg = <0x30900000 0x40000>;
				ranges = <0 0x30900000 0x40000>;
				interrupts = <GIC_SPI 91 IRQ_TYPE_LEVEL_HIGH>;
				clocks = <&clk IMX8MQ_CLK_AHB>,
					 <&clk IMX8MQ_CLK_IPG_ROOT>;
				clock-names = "aclk", "ipg";

				sec_jr0: jr@1000 {
					compatible = "fsl,sec-v4.0-job-ring";
					reg = <0x1000 0x1000>;
					interrupts = <GIC_SPI 105 IRQ_TYPE_LEVEL_HIGH>;
				};

				sec_jr1: jr@2000 {
					compatible = "fsl,sec-v4.0-job-ring";
					reg = <0x2000 0x1000>;
					interrupts = <GIC_SPI 106 IRQ_TYPE_LEVEL_HIGH>;
				};

				sec_jr2: jr@3000 {
					compatible = "fsl,sec-v4.0-job-ring";
					reg = <0x3000 0x1000>;
					interrupts = <GIC_SPI 114 IRQ_TYPE_LEVEL_HIGH>;
				};
>>>>>>> 9575d1a5
			};

			i2c1: i2c@30a20000 {
				compatible = "fsl,imx8mq-i2c", "fsl,imx21-i2c";
				reg = <0x30a20000 0x10000>;
				interrupts = <GIC_SPI 35 IRQ_TYPE_LEVEL_HIGH>;
				clocks = <&clk IMX8MQ_CLK_I2C1_ROOT>;
				#address-cells = <1>;
				#size-cells = <0>;
				status = "disabled";
			};

			i2c2: i2c@30a30000 {
				compatible = "fsl,imx8mq-i2c", "fsl,imx21-i2c";
				reg = <0x30a30000 0x10000>;
				interrupts = <GIC_SPI 36 IRQ_TYPE_LEVEL_HIGH>;
				clocks = <&clk IMX8MQ_CLK_I2C2_ROOT>;
				#address-cells = <1>;
				#size-cells = <0>;
				status = "disabled";
			};

			i2c3: i2c@30a40000 {
				compatible = "fsl,imx8mq-i2c", "fsl,imx21-i2c";
				reg = <0x30a40000 0x10000>;
				interrupts = <GIC_SPI 37 IRQ_TYPE_LEVEL_HIGH>;
				clocks = <&clk IMX8MQ_CLK_I2C3_ROOT>;
				#address-cells = <1>;
				#size-cells = <0>;
				status = "disabled";
			};

			i2c4: i2c@30a50000 {
				compatible = "fsl,imx8mq-i2c", "fsl,imx21-i2c";
				reg = <0x30a50000 0x10000>;
				interrupts = <GIC_SPI 38 IRQ_TYPE_LEVEL_HIGH>;
				clocks = <&clk IMX8MQ_CLK_I2C4_ROOT>;
				#address-cells = <1>;
				#size-cells = <0>;
				status = "disabled";
			};

			uart4: serial@30a60000 {
				compatible = "fsl,imx8mq-uart",
				             "fsl,imx6q-uart";
				reg = <0x30a60000 0x10000>;
				interrupts = <GIC_SPI 29 IRQ_TYPE_LEVEL_HIGH>;
				clocks = <&clk IMX8MQ_CLK_UART4_ROOT>,
				         <&clk IMX8MQ_CLK_UART4_ROOT>;
				clock-names = "ipg", "per";
				status = "disabled";
			};

			usdhc1: mmc@30b40000 {
				compatible = "fsl,imx8mq-usdhc",
				             "fsl,imx7d-usdhc";
				reg = <0x30b40000 0x10000>;
				interrupts = <GIC_SPI 22 IRQ_TYPE_LEVEL_HIGH>;
				clocks = <&clk IMX8MQ_CLK_DUMMY>,
				         <&clk IMX8MQ_CLK_NAND_USDHC_BUS>,
				         <&clk IMX8MQ_CLK_USDHC1_ROOT>;
				clock-names = "ipg", "ahb", "per";
				assigned-clocks = <&clk IMX8MQ_CLK_USDHC1>;
				assigned-clock-rates = <400000000>;
				fsl,tuning-start-tap = <20>;
				fsl,tuning-step = <2>;
				bus-width = <4>;
				status = "disabled";
			};

			usdhc2: mmc@30b50000 {
				compatible = "fsl,imx8mq-usdhc",
				             "fsl,imx7d-usdhc";
				reg = <0x30b50000 0x10000>;
				interrupts = <GIC_SPI 23 IRQ_TYPE_LEVEL_HIGH>;
				clocks = <&clk IMX8MQ_CLK_DUMMY>,
				         <&clk IMX8MQ_CLK_NAND_USDHC_BUS>,
				         <&clk IMX8MQ_CLK_USDHC2_ROOT>;
				clock-names = "ipg", "ahb", "per";
				fsl,tuning-start-tap = <20>;
				fsl,tuning-step = <2>;
				bus-width = <4>;
				status = "disabled";
			};

			qspi0: spi@30bb0000 {
				#address-cells = <1>;
				#size-cells = <0>;
				compatible = "fsl,imx8mq-qspi", "fsl,imx7d-qspi";
				reg = <0x30bb0000 0x10000>,
				      <0x08000000 0x10000000>;
				reg-names = "QuadSPI", "QuadSPI-memory";
				interrupts = <GIC_SPI 107 IRQ_TYPE_LEVEL_HIGH>;
				clocks = <&clk IMX8MQ_CLK_QSPI_ROOT>,
					 <&clk IMX8MQ_CLK_QSPI_ROOT>;
				clock-names = "qspi_en", "qspi";
				status = "disabled";
			};

			sdma1: sdma@30bd0000 {
				compatible = "fsl,imx8mq-sdma","fsl,imx7d-sdma";
				reg = <0x30bd0000 0x10000>;
				interrupts = <GIC_SPI 2 IRQ_TYPE_LEVEL_HIGH>;
				clocks = <&clk IMX8MQ_CLK_SDMA1_ROOT>,
					 <&clk IMX8MQ_CLK_AHB>;
				clock-names = "ipg", "ahb";
				#dma-cells = <3>;
				fsl,sdma-ram-script-name = "imx/sdma/sdma-imx7d.bin";
			};

			fec1: ethernet@30be0000 {
				compatible = "fsl,imx8mq-fec", "fsl,imx6sx-fec";
				reg = <0x30be0000 0x10000>;
				interrupts = <GIC_SPI 118 IRQ_TYPE_LEVEL_HIGH>,
				             <GIC_SPI 119 IRQ_TYPE_LEVEL_HIGH>,
				             <GIC_SPI 120 IRQ_TYPE_LEVEL_HIGH>;
				clocks = <&clk IMX8MQ_CLK_ENET1_ROOT>,
				         <&clk IMX8MQ_CLK_ENET1_ROOT>,
				         <&clk IMX8MQ_CLK_ENET_TIMER>,
				         <&clk IMX8MQ_CLK_ENET_REF>,
				         <&clk IMX8MQ_CLK_ENET_PHY_REF>;
				clock-names = "ipg", "ahb", "ptp",
				              "enet_clk_ref", "enet_out";
				fsl,num-tx-queues = <3>;
				fsl,num-rx-queues = <3>;
				status = "disabled";
			};
		};

		bus@32c00000 { /* AIPS4 */
			compatible = "fsl,imx8mq-aips-bus", "simple-bus";
			#address-cells = <1>;
			#size-cells = <1>;
			ranges = <0x32c00000 0x32c00000 0x400000>;

			irqsteer: interrupt-controller@32e2d000 {
				compatible = "fsl,imx8m-irqsteer", "fsl,imx-irqsteer";
				reg = <0x32e2d000 0x1000>;
				interrupts = <GIC_SPI 18 IRQ_TYPE_LEVEL_HIGH>;
				clocks = <&clk IMX8MQ_CLK_DISP_APB_ROOT>;
				clock-names = "ipg";
				fsl,channel = <0>;
				fsl,num-irqs = <64>;
				interrupt-controller;
				#interrupt-cells = <1>;
			};
		};

		gpu: gpu@38000000 {
			compatible = "vivante,gc";
			reg = <0x38000000 0x40000>;
			interrupts = <GIC_SPI 3 IRQ_TYPE_LEVEL_HIGH>;
			clocks = <&clk IMX8MQ_CLK_GPU_ROOT>,
			         <&clk IMX8MQ_CLK_GPU_SHADER_DIV>,
			         <&clk IMX8MQ_CLK_GPU_AXI>,
			         <&clk IMX8MQ_CLK_GPU_AHB>;
			clock-names = "core", "shader", "bus", "reg";
			assigned-clocks = <&clk IMX8MQ_CLK_GPU_CORE_SRC>,
			                  <&clk IMX8MQ_CLK_GPU_SHADER_SRC>,
			                  <&clk IMX8MQ_CLK_GPU_AXI>,
			                  <&clk IMX8MQ_CLK_GPU_AHB>,
			                  <&clk IMX8MQ_GPU_PLL_BYPASS>;
			assigned-clock-parents = <&clk IMX8MQ_GPU_PLL_OUT>,
			                         <&clk IMX8MQ_GPU_PLL_OUT>,
			                         <&clk IMX8MQ_GPU_PLL_OUT>,
			                         <&clk IMX8MQ_GPU_PLL_OUT>,
			                         <&clk IMX8MQ_GPU_PLL>;
			assigned-clock-rates = <800000000>, <800000000>,
			                       <800000000>, <800000000>, <0>;
			power-domains = <&pgc_gpu>;
		};

		usb_dwc3_0: usb@38100000 {
			compatible = "fsl,imx8mq-dwc3", "snps,dwc3";
			reg = <0x38100000 0x10000>;
			clocks = <&clk IMX8MQ_CLK_USB1_CTRL_ROOT>,
			         <&clk IMX8MQ_CLK_USB_CORE_REF>,
				 <&clk IMX8MQ_CLK_32K>;
			clock-names = "bus_early", "ref", "suspend";
			assigned-clocks = <&clk IMX8MQ_CLK_USB_BUS>,
			                  <&clk IMX8MQ_CLK_USB_CORE_REF>;
			assigned-clock-parents = <&clk IMX8MQ_SYS2_PLL_500M>,
			                         <&clk IMX8MQ_SYS1_PLL_100M>;
			assigned-clock-rates = <500000000>, <100000000>;
			interrupts = <GIC_SPI 40 IRQ_TYPE_LEVEL_HIGH>;
			phys = <&usb3_phy0>, <&usb3_phy0>;
			phy-names = "usb2-phy", "usb3-phy";
			power-domains = <&pgc_otg1>;
			usb3-resume-missing-cas;
			status = "disabled";
		};

		usb3_phy0: usb-phy@381f0040 {
			compatible = "fsl,imx8mq-usb-phy";
			reg = <0x381f0040 0x40>;
			clocks = <&clk IMX8MQ_CLK_USB1_PHY_ROOT>;
			clock-names = "phy";
			assigned-clocks = <&clk IMX8MQ_CLK_USB_PHY_REF>;
			assigned-clock-parents = <&clk IMX8MQ_SYS1_PLL_100M>;
			assigned-clock-rates = <100000000>;
			#phy-cells = <0>;
			status = "disabled";
		};

		usb_dwc3_1: usb@38200000 {
			compatible = "fsl,imx8mq-dwc3", "snps,dwc3";
			reg = <0x38200000 0x10000>;
			clocks = <&clk IMX8MQ_CLK_USB2_CTRL_ROOT>,
			         <&clk IMX8MQ_CLK_USB_CORE_REF>,
				 <&clk IMX8MQ_CLK_32K>;
			clock-names = "bus_early", "ref", "suspend";
			assigned-clocks = <&clk IMX8MQ_CLK_USB_BUS>,
			                  <&clk IMX8MQ_CLK_USB_CORE_REF>;
			assigned-clock-parents = <&clk IMX8MQ_SYS2_PLL_500M>,
			                         <&clk IMX8MQ_SYS1_PLL_100M>;
			assigned-clock-rates = <500000000>, <100000000>;
			interrupts = <GIC_SPI 41 IRQ_TYPE_LEVEL_HIGH>;
			phys = <&usb3_phy1>, <&usb3_phy1>;
			phy-names = "usb2-phy", "usb3-phy";
			power-domains = <&pgc_otg2>;
			usb3-resume-missing-cas;
			status = "disabled";
		};

		usb3_phy1: usb-phy@382f0040 {
			compatible = "fsl,imx8mq-usb-phy";
			reg = <0x382f0040 0x40>;
			clocks = <&clk IMX8MQ_CLK_USB2_PHY_ROOT>;
			clock-names = "phy";
			assigned-clocks = <&clk IMX8MQ_CLK_USB_PHY_REF>;
			assigned-clock-parents = <&clk IMX8MQ_SYS1_PLL_100M>;
			assigned-clock-rates = <100000000>;
			#phy-cells = <0>;
			status = "disabled";
		};

		pcie0: pcie@33800000 {
			compatible = "fsl,imx8mq-pcie";
			reg = <0x33800000 0x400000>,
			      <0x1ff00000 0x80000>;
			reg-names = "dbi", "config";
			#address-cells = <3>;
			#size-cells = <2>;
			device_type = "pci";
			bus-range = <0x00 0xff>;
			ranges = <0x81000000 0 0x00000000 0x1ff80000 0 0x00010000 /* downstream I/O 64KB */
			          0x82000000 0 0x18000000 0x18000000 0 0x07f00000>; /* non-prefetchable memory */
			num-lanes = <1>;
			num-viewport = <4>;
			interrupts = <GIC_SPI 122 IRQ_TYPE_LEVEL_HIGH>;
			interrupt-names = "msi";
			#interrupt-cells = <1>;
			interrupt-map-mask = <0 0 0 0x7>;
			interrupt-map = <0 0 0 1 &gic GIC_SPI 125 IRQ_TYPE_LEVEL_HIGH>,
			                <0 0 0 2 &gic GIC_SPI 124 IRQ_TYPE_LEVEL_HIGH>,
			                <0 0 0 3 &gic GIC_SPI 123 IRQ_TYPE_LEVEL_HIGH>,
			                <0 0 0 4 &gic GIC_SPI 122 IRQ_TYPE_LEVEL_HIGH>;
			fsl,max-link-speed = <2>;
			power-domains = <&pgc_pcie>;
			resets = <&src IMX8MQ_RESET_PCIEPHY>,
			         <&src IMX8MQ_RESET_PCIE_CTRL_APPS_EN>,
			         <&src IMX8MQ_RESET_PCIE_CTRL_APPS_TURNOFF>;
			reset-names = "pciephy", "apps", "turnoff";
			status = "disabled";
		};

		pcie1: pcie@33c00000 {
			compatible = "fsl,imx8mq-pcie";
			reg = <0x33c00000 0x400000>,
			      <0x27f00000 0x80000>;
			reg-names = "dbi", "config";
			#address-cells = <3>;
			#size-cells = <2>;
			device_type = "pci";
			ranges =  <0x81000000 0 0x00000000 0x27f80000 0 0x00010000 /* downstream I/O 64KB */
				   0x82000000 0 0x20000000 0x20000000 0 0x07f00000>; /* non-prefetchable memory */
			num-lanes = <1>;
			num-viewport = <4>;
			interrupts = <GIC_SPI 74 IRQ_TYPE_LEVEL_HIGH>;
			interrupt-names = "msi";
			#interrupt-cells = <1>;
			interrupt-map-mask = <0 0 0 0x7>;
			interrupt-map = <0 0 0 1 &gic GIC_SPI 77 IRQ_TYPE_LEVEL_HIGH>,
					<0 0 0 2 &gic GIC_SPI 76 IRQ_TYPE_LEVEL_HIGH>,
					<0 0 0 3 &gic GIC_SPI 75 IRQ_TYPE_LEVEL_HIGH>,
					<0 0 0 4 &gic GIC_SPI 74 IRQ_TYPE_LEVEL_HIGH>;
			fsl,max-link-speed = <2>;
			power-domains = <&pgc_pcie>;
			resets = <&src IMX8MQ_RESET_PCIEPHY2>,
			         <&src IMX8MQ_RESET_PCIE2_CTRL_APPS_EN>,
			         <&src IMX8MQ_RESET_PCIE2_CTRL_APPS_TURNOFF>;
			reset-names = "pciephy", "apps", "turnoff";
			status = "disabled";
		};

		gic: interrupt-controller@38800000 {
			compatible = "arm,gic-v3";
			reg = <0x38800000 0x10000>,	/* GIC Dist */
			      <0x38880000 0xc0000>,	/* GICR */
			      <0x31000000 0x2000>,	/* GICC */
			      <0x31010000 0x2000>,	/* GICV */
			      <0x31020000 0x2000>;	/* GICH */
			#interrupt-cells = <3>;
			interrupt-controller;
			interrupts = <GIC_PPI 9 IRQ_TYPE_LEVEL_HIGH>;
			interrupt-parent = <&gic>;
		};

		ddr-pmu@3d800000 {
			compatible = "fsl,imx8mq-ddr-pmu", "fsl,imx8m-ddr-pmu";
			reg = <0x3d800000 0x400000>;
			interrupt-parent = <&gic>;
			interrupts = <GIC_SPI 98 IRQ_TYPE_LEVEL_HIGH>;
		};
	};
};<|MERGE_RESOLUTION|>--- conflicted
+++ resolved
@@ -751,7 +751,36 @@
 				status = "disabled";
 			};
 
-<<<<<<< HEAD
+			crypto: crypto@30900000 {
+				compatible = "fsl,sec-v4.0";
+				#address-cells = <1>;
+				#size-cells = <1>;
+				reg = <0x30900000 0x40000>;
+				ranges = <0 0x30900000 0x40000>;
+				interrupts = <GIC_SPI 91 IRQ_TYPE_LEVEL_HIGH>;
+				clocks = <&clk IMX8MQ_CLK_AHB>,
+					 <&clk IMX8MQ_CLK_IPG_ROOT>;
+				clock-names = "aclk", "ipg";
+
+				sec_jr0: jr@1000 {
+					compatible = "fsl,sec-v4.0-job-ring";
+					reg = <0x1000 0x1000>;
+					interrupts = <GIC_SPI 105 IRQ_TYPE_LEVEL_HIGH>;
+				};
+
+				sec_jr1: jr@2000 {
+					compatible = "fsl,sec-v4.0-job-ring";
+					reg = <0x2000 0x1000>;
+					interrupts = <GIC_SPI 106 IRQ_TYPE_LEVEL_HIGH>;
+				};
+
+				sec_jr2: jr@3000 {
+					compatible = "fsl,sec-v4.0-job-ring";
+					reg = <0x3000 0x1000>;
+					interrupts = <GIC_SPI 114 IRQ_TYPE_LEVEL_HIGH>;
+				};
+			};
+
 			dphy: dphy@30a00300 {
 				compatible = "fsl,imx8mq-mipi-dphy";
 				reg = <0x30a00300 0x100>;
@@ -763,36 +792,6 @@
 				#phy-cells = <0>;
 				power-domains = <&pgc_mipi>;
 				status = "disabled";
-=======
-			crypto: crypto@30900000 {
-				compatible = "fsl,sec-v4.0";
-				#address-cells = <1>;
-				#size-cells = <1>;
-				reg = <0x30900000 0x40000>;
-				ranges = <0 0x30900000 0x40000>;
-				interrupts = <GIC_SPI 91 IRQ_TYPE_LEVEL_HIGH>;
-				clocks = <&clk IMX8MQ_CLK_AHB>,
-					 <&clk IMX8MQ_CLK_IPG_ROOT>;
-				clock-names = "aclk", "ipg";
-
-				sec_jr0: jr@1000 {
-					compatible = "fsl,sec-v4.0-job-ring";
-					reg = <0x1000 0x1000>;
-					interrupts = <GIC_SPI 105 IRQ_TYPE_LEVEL_HIGH>;
-				};
-
-				sec_jr1: jr@2000 {
-					compatible = "fsl,sec-v4.0-job-ring";
-					reg = <0x2000 0x1000>;
-					interrupts = <GIC_SPI 106 IRQ_TYPE_LEVEL_HIGH>;
-				};
-
-				sec_jr2: jr@3000 {
-					compatible = "fsl,sec-v4.0-job-ring";
-					reg = <0x3000 0x1000>;
-					interrupts = <GIC_SPI 114 IRQ_TYPE_LEVEL_HIGH>;
-				};
->>>>>>> 9575d1a5
 			};
 
 			i2c1: i2c@30a20000 {
