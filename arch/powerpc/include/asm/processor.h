--- conflicted
+++ resolved
@@ -159,12 +159,9 @@
 #ifdef CONFIG_PPC_RTAS
 	unsigned long	rtas_sp;	/* stack pointer for when in RTAS */
 #endif
-<<<<<<< HEAD
-=======
 #endif
 #if defined(CONFIG_PPC_BOOK3S_32) && defined(CONFIG_PPC_KUAP)
 	unsigned long	kuap;		/* opened segments for user access */
->>>>>>> 0ecfebd2
 #endif
 	/* Debug Registers */
 	struct debug_reg debug;
