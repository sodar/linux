/*
 * Kernel-based Virtual Machine driver for Linux
 *
 * This module enables machines with Intel VT-x extensions to run virtual
 * machines without emulation or binary translation.
 *
 * MMU support
 *
 * Copyright (C) 2006 Qumranet, Inc.
 * Copyright 2010 Red Hat, Inc. and/or its affiliates.
 *
 * Authors:
 *   Yaniv Kamay  <yaniv@qumranet.com>
 *   Avi Kivity   <avi@qumranet.com>
 *
 * This work is licensed under the terms of the GNU GPL, version 2.  See
 * the COPYING file in the top-level directory.
 *
 */

#include "irq.h"
#include "mmu.h"
#include "x86.h"
#include "kvm_cache_regs.h"
#include "cpuid.h"

#include <linux/kvm_host.h>
#include <linux/types.h>
#include <linux/string.h>
#include <linux/mm.h>
#include <linux/highmem.h>
#include <linux/module.h>
#include <linux/swap.h>
#include <linux/hugetlb.h>
#include <linux/compiler.h>
#include <linux/srcu.h>
#include <linux/slab.h>
#include <linux/uaccess.h>

#include <asm/page.h>
#include <asm/cmpxchg.h>
#include <asm/io.h>
#include <asm/vmx.h>

/*
 * When setting this variable to true it enables Two-Dimensional-Paging
 * where the hardware walks 2 page tables:
 * 1. the guest-virtual to guest-physical
 * 2. while doing 1. it walks guest-physical to host-physical
 * If the hardware supports that we don't need to do shadow paging.
 */
bool tdp_enabled = false;

enum {
	AUDIT_PRE_PAGE_FAULT,
	AUDIT_POST_PAGE_FAULT,
	AUDIT_PRE_PTE_WRITE,
	AUDIT_POST_PTE_WRITE,
	AUDIT_PRE_SYNC,
	AUDIT_POST_SYNC
};

#undef MMU_DEBUG

#ifdef MMU_DEBUG
static bool dbg = 0;
module_param(dbg, bool, 0644);

#define pgprintk(x...) do { if (dbg) printk(x); } while (0)
#define rmap_printk(x...) do { if (dbg) printk(x); } while (0)
#define MMU_WARN_ON(x) WARN_ON(x)
#else
#define pgprintk(x...) do { } while (0)
#define rmap_printk(x...) do { } while (0)
#define MMU_WARN_ON(x) do { } while (0)
#endif

#define PTE_PREFETCH_NUM		8

#define PT_FIRST_AVAIL_BITS_SHIFT 10
#define PT64_SECOND_AVAIL_BITS_SHIFT 52

#define PT64_LEVEL_BITS 9

#define PT64_LEVEL_SHIFT(level) \
		(PAGE_SHIFT + (level - 1) * PT64_LEVEL_BITS)

#define PT64_INDEX(address, level)\
	(((address) >> PT64_LEVEL_SHIFT(level)) & ((1 << PT64_LEVEL_BITS) - 1))


#define PT32_LEVEL_BITS 10

#define PT32_LEVEL_SHIFT(level) \
		(PAGE_SHIFT + (level - 1) * PT32_LEVEL_BITS)

#define PT32_LVL_OFFSET_MASK(level) \
	(PT32_BASE_ADDR_MASK & ((1ULL << (PAGE_SHIFT + (((level) - 1) \
						* PT32_LEVEL_BITS))) - 1))

#define PT32_INDEX(address, level)\
	(((address) >> PT32_LEVEL_SHIFT(level)) & ((1 << PT32_LEVEL_BITS) - 1))


#define PT64_BASE_ADDR_MASK (((1ULL << 52) - 1) & ~(u64)(PAGE_SIZE-1))
#define PT64_DIR_BASE_ADDR_MASK \
	(PT64_BASE_ADDR_MASK & ~((1ULL << (PAGE_SHIFT + PT64_LEVEL_BITS)) - 1))
#define PT64_LVL_ADDR_MASK(level) \
	(PT64_BASE_ADDR_MASK & ~((1ULL << (PAGE_SHIFT + (((level) - 1) \
						* PT64_LEVEL_BITS))) - 1))
#define PT64_LVL_OFFSET_MASK(level) \
	(PT64_BASE_ADDR_MASK & ((1ULL << (PAGE_SHIFT + (((level) - 1) \
						* PT64_LEVEL_BITS))) - 1))

#define PT32_BASE_ADDR_MASK PAGE_MASK
#define PT32_DIR_BASE_ADDR_MASK \
	(PAGE_MASK & ~((1ULL << (PAGE_SHIFT + PT32_LEVEL_BITS)) - 1))
#define PT32_LVL_ADDR_MASK(level) \
	(PAGE_MASK & ~((1ULL << (PAGE_SHIFT + (((level) - 1) \
					    * PT32_LEVEL_BITS))) - 1))

#define PT64_PERM_MASK (PT_PRESENT_MASK | PT_WRITABLE_MASK | shadow_user_mask \
			| shadow_x_mask | shadow_nx_mask)

#define ACC_EXEC_MASK    1
#define ACC_WRITE_MASK   PT_WRITABLE_MASK
#define ACC_USER_MASK    PT_USER_MASK
#define ACC_ALL          (ACC_EXEC_MASK | ACC_WRITE_MASK | ACC_USER_MASK)

#include <trace/events/kvm.h>

#define CREATE_TRACE_POINTS
#include "mmutrace.h"

#define SPTE_HOST_WRITEABLE	(1ULL << PT_FIRST_AVAIL_BITS_SHIFT)
#define SPTE_MMU_WRITEABLE	(1ULL << (PT_FIRST_AVAIL_BITS_SHIFT + 1))

#define SHADOW_PT_INDEX(addr, level) PT64_INDEX(addr, level)

/* make pte_list_desc fit well in cache line */
#define PTE_LIST_EXT 3

struct pte_list_desc {
	u64 *sptes[PTE_LIST_EXT];
	struct pte_list_desc *more;
};

struct kvm_shadow_walk_iterator {
	u64 addr;
	hpa_t shadow_addr;
	u64 *sptep;
	int level;
	unsigned index;
};

#define for_each_shadow_entry(_vcpu, _addr, _walker)    \
	for (shadow_walk_init(&(_walker), _vcpu, _addr);	\
	     shadow_walk_okay(&(_walker));			\
	     shadow_walk_next(&(_walker)))

#define for_each_shadow_entry_lockless(_vcpu, _addr, _walker, spte)	\
	for (shadow_walk_init(&(_walker), _vcpu, _addr);		\
	     shadow_walk_okay(&(_walker)) &&				\
		({ spte = mmu_spte_get_lockless(_walker.sptep); 1; });	\
	     __shadow_walk_next(&(_walker), spte))

static struct kmem_cache *pte_list_desc_cache;
static struct kmem_cache *mmu_page_header_cache;
static struct percpu_counter kvm_total_used_mmu_pages;

static u64 __read_mostly shadow_nx_mask;
static u64 __read_mostly shadow_x_mask;	/* mutual exclusive with nx_mask */
static u64 __read_mostly shadow_user_mask;
static u64 __read_mostly shadow_accessed_mask;
static u64 __read_mostly shadow_dirty_mask;
static u64 __read_mostly shadow_mmio_mask;

static void mmu_spte_set(u64 *sptep, u64 spte);
static void mmu_free_roots(struct kvm_vcpu *vcpu);

void kvm_mmu_set_mmio_spte_mask(u64 mmio_mask)
{
	shadow_mmio_mask = mmio_mask;
}
EXPORT_SYMBOL_GPL(kvm_mmu_set_mmio_spte_mask);

/*
 * the low bit of the generation number is always presumed to be zero.
 * This disables mmio caching during memslot updates.  The concept is
 * similar to a seqcount but instead of retrying the access we just punt
 * and ignore the cache.
 *
 * spte bits 3-11 are used as bits 1-9 of the generation number,
 * the bits 52-61 are used as bits 10-19 of the generation number.
 */
#define MMIO_SPTE_GEN_LOW_SHIFT		2
#define MMIO_SPTE_GEN_HIGH_SHIFT	52

#define MMIO_GEN_SHIFT			20
#define MMIO_GEN_LOW_SHIFT		10
#define MMIO_GEN_LOW_MASK		((1 << MMIO_GEN_LOW_SHIFT) - 2)
#define MMIO_GEN_MASK			((1 << MMIO_GEN_SHIFT) - 1)

static u64 generation_mmio_spte_mask(unsigned int gen)
{
	u64 mask;

	WARN_ON(gen & ~MMIO_GEN_MASK);

	mask = (gen & MMIO_GEN_LOW_MASK) << MMIO_SPTE_GEN_LOW_SHIFT;
	mask |= ((u64)gen >> MMIO_GEN_LOW_SHIFT) << MMIO_SPTE_GEN_HIGH_SHIFT;
	return mask;
}

static unsigned int get_mmio_spte_generation(u64 spte)
{
	unsigned int gen;

	spte &= ~shadow_mmio_mask;

	gen = (spte >> MMIO_SPTE_GEN_LOW_SHIFT) & MMIO_GEN_LOW_MASK;
	gen |= (spte >> MMIO_SPTE_GEN_HIGH_SHIFT) << MMIO_GEN_LOW_SHIFT;
	return gen;
}

static unsigned int kvm_current_mmio_generation(struct kvm *kvm)
{
	return kvm_memslots(kvm)->generation & MMIO_GEN_MASK;
}

static void mark_mmio_spte(struct kvm *kvm, u64 *sptep, u64 gfn,
			   unsigned access)
{
	unsigned int gen = kvm_current_mmio_generation(kvm);
	u64 mask = generation_mmio_spte_mask(gen);

	access &= ACC_WRITE_MASK | ACC_USER_MASK;
	mask |= shadow_mmio_mask | access | gfn << PAGE_SHIFT;

	trace_mark_mmio_spte(sptep, gfn, access, gen);
	mmu_spte_set(sptep, mask);
}

static bool is_mmio_spte(u64 spte)
{
	return (spte & shadow_mmio_mask) == shadow_mmio_mask;
}

static gfn_t get_mmio_spte_gfn(u64 spte)
{
	u64 mask = generation_mmio_spte_mask(MMIO_GEN_MASK) | shadow_mmio_mask;
	return (spte & ~mask) >> PAGE_SHIFT;
}

static unsigned get_mmio_spte_access(u64 spte)
{
	u64 mask = generation_mmio_spte_mask(MMIO_GEN_MASK) | shadow_mmio_mask;
	return (spte & ~mask) & ~PAGE_MASK;
}

static bool set_mmio_spte(struct kvm *kvm, u64 *sptep, gfn_t gfn,
			  pfn_t pfn, unsigned access)
{
	if (unlikely(is_noslot_pfn(pfn))) {
		mark_mmio_spte(kvm, sptep, gfn, access);
		return true;
	}

	return false;
}

static bool check_mmio_spte(struct kvm *kvm, u64 spte)
{
	unsigned int kvm_gen, spte_gen;

	kvm_gen = kvm_current_mmio_generation(kvm);
	spte_gen = get_mmio_spte_generation(spte);

	trace_check_mmio_spte(spte, kvm_gen, spte_gen);
	return likely(kvm_gen == spte_gen);
}

void kvm_mmu_set_mask_ptes(u64 user_mask, u64 accessed_mask,
		u64 dirty_mask, u64 nx_mask, u64 x_mask)
{
	shadow_user_mask = user_mask;
	shadow_accessed_mask = accessed_mask;
	shadow_dirty_mask = dirty_mask;
	shadow_nx_mask = nx_mask;
	shadow_x_mask = x_mask;
}
EXPORT_SYMBOL_GPL(kvm_mmu_set_mask_ptes);

static int is_cpuid_PSE36(void)
{
	return 1;
}

static int is_nx(struct kvm_vcpu *vcpu)
{
	return vcpu->arch.efer & EFER_NX;
}

static int is_shadow_present_pte(u64 pte)
{
	return pte & PT_PRESENT_MASK && !is_mmio_spte(pte);
}

static int is_large_pte(u64 pte)
{
	return pte & PT_PAGE_SIZE_MASK;
}

static int is_rmap_spte(u64 pte)
{
	return is_shadow_present_pte(pte);
}

static int is_last_spte(u64 pte, int level)
{
	if (level == PT_PAGE_TABLE_LEVEL)
		return 1;
	if (is_large_pte(pte))
		return 1;
	return 0;
}

static pfn_t spte_to_pfn(u64 pte)
{
	return (pte & PT64_BASE_ADDR_MASK) >> PAGE_SHIFT;
}

static gfn_t pse36_gfn_delta(u32 gpte)
{
	int shift = 32 - PT32_DIR_PSE36_SHIFT - PAGE_SHIFT;

	return (gpte & PT32_DIR_PSE36_MASK) << shift;
}

#ifdef CONFIG_X86_64
static void __set_spte(u64 *sptep, u64 spte)
{
	*sptep = spte;
}

static void __update_clear_spte_fast(u64 *sptep, u64 spte)
{
	*sptep = spte;
}

static u64 __update_clear_spte_slow(u64 *sptep, u64 spte)
{
	return xchg(sptep, spte);
}

static u64 __get_spte_lockless(u64 *sptep)
{
	return ACCESS_ONCE(*sptep);
}

static bool __check_direct_spte_mmio_pf(u64 spte)
{
	/* It is valid if the spte is zapped. */
	return spte == 0ull;
}
#else
union split_spte {
	struct {
		u32 spte_low;
		u32 spte_high;
	};
	u64 spte;
};

static void count_spte_clear(u64 *sptep, u64 spte)
{
	struct kvm_mmu_page *sp =  page_header(__pa(sptep));

	if (is_shadow_present_pte(spte))
		return;

	/* Ensure the spte is completely set before we increase the count */
	smp_wmb();
	sp->clear_spte_count++;
}

static void __set_spte(u64 *sptep, u64 spte)
{
	union split_spte *ssptep, sspte;

	ssptep = (union split_spte *)sptep;
	sspte = (union split_spte)spte;

	ssptep->spte_high = sspte.spte_high;

	/*
	 * If we map the spte from nonpresent to present, We should store
	 * the high bits firstly, then set present bit, so cpu can not
	 * fetch this spte while we are setting the spte.
	 */
	smp_wmb();

	ssptep->spte_low = sspte.spte_low;
}

static void __update_clear_spte_fast(u64 *sptep, u64 spte)
{
	union split_spte *ssptep, sspte;

	ssptep = (union split_spte *)sptep;
	sspte = (union split_spte)spte;

	ssptep->spte_low = sspte.spte_low;

	/*
	 * If we map the spte from present to nonpresent, we should clear
	 * present bit firstly to avoid vcpu fetch the old high bits.
	 */
	smp_wmb();

	ssptep->spte_high = sspte.spte_high;
	count_spte_clear(sptep, spte);
}

static u64 __update_clear_spte_slow(u64 *sptep, u64 spte)
{
	union split_spte *ssptep, sspte, orig;

	ssptep = (union split_spte *)sptep;
	sspte = (union split_spte)spte;

	/* xchg acts as a barrier before the setting of the high bits */
	orig.spte_low = xchg(&ssptep->spte_low, sspte.spte_low);
	orig.spte_high = ssptep->spte_high;
	ssptep->spte_high = sspte.spte_high;
	count_spte_clear(sptep, spte);

	return orig.spte;
}

/*
 * The idea using the light way get the spte on x86_32 guest is from
 * gup_get_pte(arch/x86/mm/gup.c).
 *
 * An spte tlb flush may be pending, because kvm_set_pte_rmapp
 * coalesces them and we are running out of the MMU lock.  Therefore
 * we need to protect against in-progress updates of the spte.
 *
 * Reading the spte while an update is in progress may get the old value
 * for the high part of the spte.  The race is fine for a present->non-present
 * change (because the high part of the spte is ignored for non-present spte),
 * but for a present->present change we must reread the spte.
 *
 * All such changes are done in two steps (present->non-present and
 * non-present->present), hence it is enough to count the number of
 * present->non-present updates: if it changed while reading the spte,
 * we might have hit the race.  This is done using clear_spte_count.
 */
static u64 __get_spte_lockless(u64 *sptep)
{
	struct kvm_mmu_page *sp =  page_header(__pa(sptep));
	union split_spte spte, *orig = (union split_spte *)sptep;
	int count;

retry:
	count = sp->clear_spte_count;
	smp_rmb();

	spte.spte_low = orig->spte_low;
	smp_rmb();

	spte.spte_high = orig->spte_high;
	smp_rmb();

	if (unlikely(spte.spte_low != orig->spte_low ||
	      count != sp->clear_spte_count))
		goto retry;

	return spte.spte;
}

static bool __check_direct_spte_mmio_pf(u64 spte)
{
	union split_spte sspte = (union split_spte)spte;
	u32 high_mmio_mask = shadow_mmio_mask >> 32;

	/* It is valid if the spte is zapped. */
	if (spte == 0ull)
		return true;

	/* It is valid if the spte is being zapped. */
	if (sspte.spte_low == 0ull &&
	    (sspte.spte_high & high_mmio_mask) == high_mmio_mask)
		return true;

	return false;
}
#endif

static bool spte_is_locklessly_modifiable(u64 spte)
{
	return (spte & (SPTE_HOST_WRITEABLE | SPTE_MMU_WRITEABLE)) ==
		(SPTE_HOST_WRITEABLE | SPTE_MMU_WRITEABLE);
}

static bool spte_has_volatile_bits(u64 spte)
{
	/*
	 * Always atomicly update spte if it can be updated
	 * out of mmu-lock, it can ensure dirty bit is not lost,
	 * also, it can help us to get a stable is_writable_pte()
	 * to ensure tlb flush is not missed.
	 */
	if (spte_is_locklessly_modifiable(spte))
		return true;

	if (!shadow_accessed_mask)
		return false;

	if (!is_shadow_present_pte(spte))
		return false;

	if ((spte & shadow_accessed_mask) &&
	      (!is_writable_pte(spte) || (spte & shadow_dirty_mask)))
		return false;

	return true;
}

static bool spte_is_bit_cleared(u64 old_spte, u64 new_spte, u64 bit_mask)
{
	return (old_spte & bit_mask) && !(new_spte & bit_mask);
}

static bool spte_is_bit_changed(u64 old_spte, u64 new_spte, u64 bit_mask)
{
	return (old_spte & bit_mask) != (new_spte & bit_mask);
}

/* Rules for using mmu_spte_set:
 * Set the sptep from nonpresent to present.
 * Note: the sptep being assigned *must* be either not present
 * or in a state where the hardware will not attempt to update
 * the spte.
 */
static void mmu_spte_set(u64 *sptep, u64 new_spte)
{
	WARN_ON(is_shadow_present_pte(*sptep));
	__set_spte(sptep, new_spte);
}

/* Rules for using mmu_spte_update:
 * Update the state bits, it means the mapped pfn is not changged.
 *
 * Whenever we overwrite a writable spte with a read-only one we
 * should flush remote TLBs. Otherwise rmap_write_protect
 * will find a read-only spte, even though the writable spte
 * might be cached on a CPU's TLB, the return value indicates this
 * case.
 */
static bool mmu_spte_update(u64 *sptep, u64 new_spte)
{
	u64 old_spte = *sptep;
	bool ret = false;

	WARN_ON(!is_rmap_spte(new_spte));

	if (!is_shadow_present_pte(old_spte)) {
		mmu_spte_set(sptep, new_spte);
		return ret;
	}

	if (!spte_has_volatile_bits(old_spte))
		__update_clear_spte_fast(sptep, new_spte);
	else
		old_spte = __update_clear_spte_slow(sptep, new_spte);

	/*
	 * For the spte updated out of mmu-lock is safe, since
	 * we always atomicly update it, see the comments in
	 * spte_has_volatile_bits().
	 */
	if (spte_is_locklessly_modifiable(old_spte) &&
	      !is_writable_pte(new_spte))
		ret = true;

	if (!shadow_accessed_mask)
		return ret;

	/*
	 * Flush TLB when accessed/dirty bits are changed in the page tables,
	 * to guarantee consistency between TLB and page tables.
	 */
	if (spte_is_bit_changed(old_spte, new_spte,
                                shadow_accessed_mask | shadow_dirty_mask))
		ret = true;

	if (spte_is_bit_cleared(old_spte, new_spte, shadow_accessed_mask))
		kvm_set_pfn_accessed(spte_to_pfn(old_spte));
	if (spte_is_bit_cleared(old_spte, new_spte, shadow_dirty_mask))
		kvm_set_pfn_dirty(spte_to_pfn(old_spte));

	return ret;
}

/*
 * Rules for using mmu_spte_clear_track_bits:
 * It sets the sptep from present to nonpresent, and track the
 * state bits, it is used to clear the last level sptep.
 */
static int mmu_spte_clear_track_bits(u64 *sptep)
{
	pfn_t pfn;
	u64 old_spte = *sptep;

	if (!spte_has_volatile_bits(old_spte))
		__update_clear_spte_fast(sptep, 0ull);
	else
		old_spte = __update_clear_spte_slow(sptep, 0ull);

	if (!is_rmap_spte(old_spte))
		return 0;

	pfn = spte_to_pfn(old_spte);

	/*
	 * KVM does not hold the refcount of the page used by
	 * kvm mmu, before reclaiming the page, we should
	 * unmap it from mmu first.
	 */
	WARN_ON(!kvm_is_reserved_pfn(pfn) && !page_count(pfn_to_page(pfn)));

	if (!shadow_accessed_mask || old_spte & shadow_accessed_mask)
		kvm_set_pfn_accessed(pfn);
	if (!shadow_dirty_mask || (old_spte & shadow_dirty_mask))
		kvm_set_pfn_dirty(pfn);
	return 1;
}

/*
 * Rules for using mmu_spte_clear_no_track:
 * Directly clear spte without caring the state bits of sptep,
 * it is used to set the upper level spte.
 */
static void mmu_spte_clear_no_track(u64 *sptep)
{
	__update_clear_spte_fast(sptep, 0ull);
}

static u64 mmu_spte_get_lockless(u64 *sptep)
{
	return __get_spte_lockless(sptep);
}

static void walk_shadow_page_lockless_begin(struct kvm_vcpu *vcpu)
{
	/*
	 * Prevent page table teardown by making any free-er wait during
	 * kvm_flush_remote_tlbs() IPI to all active vcpus.
	 */
	local_irq_disable();
	vcpu->mode = READING_SHADOW_PAGE_TABLES;
	/*
	 * Make sure a following spte read is not reordered ahead of the write
	 * to vcpu->mode.
	 */
	smp_mb();
}

static void walk_shadow_page_lockless_end(struct kvm_vcpu *vcpu)
{
	/*
	 * Make sure the write to vcpu->mode is not reordered in front of
	 * reads to sptes.  If it does, kvm_commit_zap_page() can see us
	 * OUTSIDE_GUEST_MODE and proceed to free the shadow page table.
	 */
	smp_mb();
	vcpu->mode = OUTSIDE_GUEST_MODE;
	local_irq_enable();
}

static int mmu_topup_memory_cache(struct kvm_mmu_memory_cache *cache,
				  struct kmem_cache *base_cache, int min)
{
	void *obj;

	if (cache->nobjs >= min)
		return 0;
	while (cache->nobjs < ARRAY_SIZE(cache->objects)) {
		obj = kmem_cache_zalloc(base_cache, GFP_KERNEL);
		if (!obj)
			return -ENOMEM;
		cache->objects[cache->nobjs++] = obj;
	}
	return 0;
}

static int mmu_memory_cache_free_objects(struct kvm_mmu_memory_cache *cache)
{
	return cache->nobjs;
}

static void mmu_free_memory_cache(struct kvm_mmu_memory_cache *mc,
				  struct kmem_cache *cache)
{
	while (mc->nobjs)
		kmem_cache_free(cache, mc->objects[--mc->nobjs]);
}

static int mmu_topup_memory_cache_page(struct kvm_mmu_memory_cache *cache,
				       int min)
{
	void *page;

	if (cache->nobjs >= min)
		return 0;
	while (cache->nobjs < ARRAY_SIZE(cache->objects)) {
		page = (void *)__get_free_page(GFP_KERNEL);
		if (!page)
			return -ENOMEM;
		cache->objects[cache->nobjs++] = page;
	}
	return 0;
}

static void mmu_free_memory_cache_page(struct kvm_mmu_memory_cache *mc)
{
	while (mc->nobjs)
		free_page((unsigned long)mc->objects[--mc->nobjs]);
}

static int mmu_topup_memory_caches(struct kvm_vcpu *vcpu)
{
	int r;

	r = mmu_topup_memory_cache(&vcpu->arch.mmu_pte_list_desc_cache,
				   pte_list_desc_cache, 8 + PTE_PREFETCH_NUM);
	if (r)
		goto out;
	r = mmu_topup_memory_cache_page(&vcpu->arch.mmu_page_cache, 8);
	if (r)
		goto out;
	r = mmu_topup_memory_cache(&vcpu->arch.mmu_page_header_cache,
				   mmu_page_header_cache, 4);
out:
	return r;
}

static void mmu_free_memory_caches(struct kvm_vcpu *vcpu)
{
	mmu_free_memory_cache(&vcpu->arch.mmu_pte_list_desc_cache,
				pte_list_desc_cache);
	mmu_free_memory_cache_page(&vcpu->arch.mmu_page_cache);
	mmu_free_memory_cache(&vcpu->arch.mmu_page_header_cache,
				mmu_page_header_cache);
}

static void *mmu_memory_cache_alloc(struct kvm_mmu_memory_cache *mc)
{
	void *p;

	BUG_ON(!mc->nobjs);
	p = mc->objects[--mc->nobjs];
	return p;
}

static struct pte_list_desc *mmu_alloc_pte_list_desc(struct kvm_vcpu *vcpu)
{
	return mmu_memory_cache_alloc(&vcpu->arch.mmu_pte_list_desc_cache);
}

static void mmu_free_pte_list_desc(struct pte_list_desc *pte_list_desc)
{
	kmem_cache_free(pte_list_desc_cache, pte_list_desc);
}

static gfn_t kvm_mmu_page_get_gfn(struct kvm_mmu_page *sp, int index)
{
	if (!sp->role.direct)
		return sp->gfns[index];

	return sp->gfn + (index << ((sp->role.level - 1) * PT64_LEVEL_BITS));
}

static void kvm_mmu_page_set_gfn(struct kvm_mmu_page *sp, int index, gfn_t gfn)
{
	if (sp->role.direct)
		BUG_ON(gfn != kvm_mmu_page_get_gfn(sp, index));
	else
		sp->gfns[index] = gfn;
}

/*
 * Return the pointer to the large page information for a given gfn,
 * handling slots that are not large page aligned.
 */
static struct kvm_lpage_info *lpage_info_slot(gfn_t gfn,
					      struct kvm_memory_slot *slot,
					      int level)
{
	unsigned long idx;

	idx = gfn_to_index(gfn, slot->base_gfn, level);
	return &slot->arch.lpage_info[level - 2][idx];
}

static void account_shadowed(struct kvm *kvm, gfn_t gfn)
{
	struct kvm_memory_slot *slot;
	struct kvm_lpage_info *linfo;
	int i;

	slot = gfn_to_memslot(kvm, gfn);
	for (i = PT_DIRECTORY_LEVEL;
	     i < PT_PAGE_TABLE_LEVEL + KVM_NR_PAGE_SIZES; ++i) {
		linfo = lpage_info_slot(gfn, slot, i);
		linfo->write_count += 1;
	}
	kvm->arch.indirect_shadow_pages++;
}

static void unaccount_shadowed(struct kvm *kvm, gfn_t gfn)
{
	struct kvm_memory_slot *slot;
	struct kvm_lpage_info *linfo;
	int i;

	slot = gfn_to_memslot(kvm, gfn);
	for (i = PT_DIRECTORY_LEVEL;
	     i < PT_PAGE_TABLE_LEVEL + KVM_NR_PAGE_SIZES; ++i) {
		linfo = lpage_info_slot(gfn, slot, i);
		linfo->write_count -= 1;
		WARN_ON(linfo->write_count < 0);
	}
	kvm->arch.indirect_shadow_pages--;
}

static int has_wrprotected_page(struct kvm *kvm,
				gfn_t gfn,
				int level)
{
	struct kvm_memory_slot *slot;
	struct kvm_lpage_info *linfo;

	slot = gfn_to_memslot(kvm, gfn);
	if (slot) {
		linfo = lpage_info_slot(gfn, slot, level);
		return linfo->write_count;
	}

	return 1;
}

static int host_mapping_level(struct kvm *kvm, gfn_t gfn)
{
	unsigned long page_size;
	int i, ret = 0;

	page_size = kvm_host_page_size(kvm, gfn);

	for (i = PT_PAGE_TABLE_LEVEL;
	     i < (PT_PAGE_TABLE_LEVEL + KVM_NR_PAGE_SIZES); ++i) {
		if (page_size >= KVM_HPAGE_SIZE(i))
			ret = i;
		else
			break;
	}

	return ret;
}

static struct kvm_memory_slot *
gfn_to_memslot_dirty_bitmap(struct kvm_vcpu *vcpu, gfn_t gfn,
			    bool no_dirty_log)
{
	struct kvm_memory_slot *slot;

	slot = gfn_to_memslot(vcpu->kvm, gfn);
	if (!slot || slot->flags & KVM_MEMSLOT_INVALID ||
	      (no_dirty_log && slot->dirty_bitmap))
		slot = NULL;

	return slot;
}

static bool mapping_level_dirty_bitmap(struct kvm_vcpu *vcpu, gfn_t large_gfn)
{
	return !gfn_to_memslot_dirty_bitmap(vcpu, large_gfn, true);
}

static int mapping_level(struct kvm_vcpu *vcpu, gfn_t large_gfn)
{
	int host_level, level, max_level;

	host_level = host_mapping_level(vcpu->kvm, large_gfn);

	if (host_level == PT_PAGE_TABLE_LEVEL)
		return host_level;

	max_level = min(kvm_x86_ops->get_lpage_level(), host_level);

	for (level = PT_DIRECTORY_LEVEL; level <= max_level; ++level)
		if (has_wrprotected_page(vcpu->kvm, large_gfn, level))
			break;

	return level - 1;
}

/*
 * Pte mapping structures:
 *
 * If pte_list bit zero is zero, then pte_list point to the spte.
 *
 * If pte_list bit zero is one, (then pte_list & ~1) points to a struct
 * pte_list_desc containing more mappings.
 *
 * Returns the number of pte entries before the spte was added or zero if
 * the spte was not added.
 *
 */
static int pte_list_add(struct kvm_vcpu *vcpu, u64 *spte,
			unsigned long *pte_list)
{
	struct pte_list_desc *desc;
	int i, count = 0;

	if (!*pte_list) {
		rmap_printk("pte_list_add: %p %llx 0->1\n", spte, *spte);
		*pte_list = (unsigned long)spte;
	} else if (!(*pte_list & 1)) {
		rmap_printk("pte_list_add: %p %llx 1->many\n", spte, *spte);
		desc = mmu_alloc_pte_list_desc(vcpu);
		desc->sptes[0] = (u64 *)*pte_list;
		desc->sptes[1] = spte;
		*pte_list = (unsigned long)desc | 1;
		++count;
	} else {
		rmap_printk("pte_list_add: %p %llx many->many\n", spte, *spte);
		desc = (struct pte_list_desc *)(*pte_list & ~1ul);
		while (desc->sptes[PTE_LIST_EXT-1] && desc->more) {
			desc = desc->more;
			count += PTE_LIST_EXT;
		}
		if (desc->sptes[PTE_LIST_EXT-1]) {
			desc->more = mmu_alloc_pte_list_desc(vcpu);
			desc = desc->more;
		}
		for (i = 0; desc->sptes[i]; ++i)
			++count;
		desc->sptes[i] = spte;
	}
	return count;
}

static void
pte_list_desc_remove_entry(unsigned long *pte_list, struct pte_list_desc *desc,
			   int i, struct pte_list_desc *prev_desc)
{
	int j;

	for (j = PTE_LIST_EXT - 1; !desc->sptes[j] && j > i; --j)
		;
	desc->sptes[i] = desc->sptes[j];
	desc->sptes[j] = NULL;
	if (j != 0)
		return;
	if (!prev_desc && !desc->more)
		*pte_list = (unsigned long)desc->sptes[0];
	else
		if (prev_desc)
			prev_desc->more = desc->more;
		else
			*pte_list = (unsigned long)desc->more | 1;
	mmu_free_pte_list_desc(desc);
}

static void pte_list_remove(u64 *spte, unsigned long *pte_list)
{
	struct pte_list_desc *desc;
	struct pte_list_desc *prev_desc;
	int i;

	if (!*pte_list) {
		printk(KERN_ERR "pte_list_remove: %p 0->BUG\n", spte);
		BUG();
	} else if (!(*pte_list & 1)) {
		rmap_printk("pte_list_remove:  %p 1->0\n", spte);
		if ((u64 *)*pte_list != spte) {
			printk(KERN_ERR "pte_list_remove:  %p 1->BUG\n", spte);
			BUG();
		}
		*pte_list = 0;
	} else {
		rmap_printk("pte_list_remove:  %p many->many\n", spte);
		desc = (struct pte_list_desc *)(*pte_list & ~1ul);
		prev_desc = NULL;
		while (desc) {
			for (i = 0; i < PTE_LIST_EXT && desc->sptes[i]; ++i)
				if (desc->sptes[i] == spte) {
					pte_list_desc_remove_entry(pte_list,
							       desc, i,
							       prev_desc);
					return;
				}
			prev_desc = desc;
			desc = desc->more;
		}
		pr_err("pte_list_remove: %p many->many\n", spte);
		BUG();
	}
}

typedef void (*pte_list_walk_fn) (u64 *spte);
static void pte_list_walk(unsigned long *pte_list, pte_list_walk_fn fn)
{
	struct pte_list_desc *desc;
	int i;

	if (!*pte_list)
		return;

	if (!(*pte_list & 1))
		return fn((u64 *)*pte_list);

	desc = (struct pte_list_desc *)(*pte_list & ~1ul);
	while (desc) {
		for (i = 0; i < PTE_LIST_EXT && desc->sptes[i]; ++i)
			fn(desc->sptes[i]);
		desc = desc->more;
	}
}

static unsigned long *__gfn_to_rmap(gfn_t gfn, int level,
				    struct kvm_memory_slot *slot)
{
	unsigned long idx;

	idx = gfn_to_index(gfn, slot->base_gfn, level);
	return &slot->arch.rmap[level - PT_PAGE_TABLE_LEVEL][idx];
}

/*
 * Take gfn and return the reverse mapping to it.
 */
static unsigned long *gfn_to_rmap(struct kvm *kvm, gfn_t gfn, int level)
{
	struct kvm_memory_slot *slot;

	slot = gfn_to_memslot(kvm, gfn);
	return __gfn_to_rmap(gfn, level, slot);
}

static bool rmap_can_add(struct kvm_vcpu *vcpu)
{
	struct kvm_mmu_memory_cache *cache;

	cache = &vcpu->arch.mmu_pte_list_desc_cache;
	return mmu_memory_cache_free_objects(cache);
}

static int rmap_add(struct kvm_vcpu *vcpu, u64 *spte, gfn_t gfn)
{
	struct kvm_mmu_page *sp;
	unsigned long *rmapp;

	sp = page_header(__pa(spte));
	kvm_mmu_page_set_gfn(sp, spte - sp->spt, gfn);
	rmapp = gfn_to_rmap(vcpu->kvm, gfn, sp->role.level);
	return pte_list_add(vcpu, spte, rmapp);
}

static void rmap_remove(struct kvm *kvm, u64 *spte)
{
	struct kvm_mmu_page *sp;
	gfn_t gfn;
	unsigned long *rmapp;

	sp = page_header(__pa(spte));
	gfn = kvm_mmu_page_get_gfn(sp, spte - sp->spt);
	rmapp = gfn_to_rmap(kvm, gfn, sp->role.level);
	pte_list_remove(spte, rmapp);
}

/*
 * Used by the following functions to iterate through the sptes linked by a
 * rmap.  All fields are private and not assumed to be used outside.
 */
struct rmap_iterator {
	/* private fields */
	struct pte_list_desc *desc;	/* holds the sptep if not NULL */
	int pos;			/* index of the sptep */
};

/*
 * Iteration must be started by this function.  This should also be used after
 * removing/dropping sptes from the rmap link because in such cases the
 * information in the itererator may not be valid.
 *
 * Returns sptep if found, NULL otherwise.
 */
static u64 *rmap_get_first(unsigned long rmap, struct rmap_iterator *iter)
{
	if (!rmap)
		return NULL;

	if (!(rmap & 1)) {
		iter->desc = NULL;
		return (u64 *)rmap;
	}

	iter->desc = (struct pte_list_desc *)(rmap & ~1ul);
	iter->pos = 0;
	return iter->desc->sptes[iter->pos];
}

/*
 * Must be used with a valid iterator: e.g. after rmap_get_first().
 *
 * Returns sptep if found, NULL otherwise.
 */
static u64 *rmap_get_next(struct rmap_iterator *iter)
{
	if (iter->desc) {
		if (iter->pos < PTE_LIST_EXT - 1) {
			u64 *sptep;

			++iter->pos;
			sptep = iter->desc->sptes[iter->pos];
			if (sptep)
				return sptep;
		}

		iter->desc = iter->desc->more;

		if (iter->desc) {
			iter->pos = 0;
			/* desc->sptes[0] cannot be NULL */
			return iter->desc->sptes[iter->pos];
		}
	}

	return NULL;
}

static void drop_spte(struct kvm *kvm, u64 *sptep)
{
	if (mmu_spte_clear_track_bits(sptep))
		rmap_remove(kvm, sptep);
}


static bool __drop_large_spte(struct kvm *kvm, u64 *sptep)
{
	if (is_large_pte(*sptep)) {
		WARN_ON(page_header(__pa(sptep))->role.level ==
			PT_PAGE_TABLE_LEVEL);
		drop_spte(kvm, sptep);
		--kvm->stat.lpages;
		return true;
	}

	return false;
}

static void drop_large_spte(struct kvm_vcpu *vcpu, u64 *sptep)
{
	if (__drop_large_spte(vcpu->kvm, sptep))
		kvm_flush_remote_tlbs(vcpu->kvm);
}

/*
 * Write-protect on the specified @sptep, @pt_protect indicates whether
 * spte write-protection is caused by protecting shadow page table.
 *
 * Note: write protection is difference between dirty logging and spte
 * protection:
 * - for dirty logging, the spte can be set to writable at anytime if
 *   its dirty bitmap is properly set.
 * - for spte protection, the spte can be writable only after unsync-ing
 *   shadow page.
 *
 * Return true if tlb need be flushed.
 */
static bool spte_write_protect(struct kvm *kvm, u64 *sptep, bool pt_protect)
{
	u64 spte = *sptep;

	if (!is_writable_pte(spte) &&
	      !(pt_protect && spte_is_locklessly_modifiable(spte)))
		return false;

	rmap_printk("rmap_write_protect: spte %p %llx\n", sptep, *sptep);

	if (pt_protect)
		spte &= ~SPTE_MMU_WRITEABLE;
	spte = spte & ~PT_WRITABLE_MASK;

	return mmu_spte_update(sptep, spte);
}

static bool __rmap_write_protect(struct kvm *kvm, unsigned long *rmapp,
				 bool pt_protect)
{
	u64 *sptep;
	struct rmap_iterator iter;
	bool flush = false;

	for (sptep = rmap_get_first(*rmapp, &iter); sptep;) {
		BUG_ON(!(*sptep & PT_PRESENT_MASK));

		flush |= spte_write_protect(kvm, sptep, pt_protect);
		sptep = rmap_get_next(&iter);
	}

	return flush;
}

static bool spte_clear_dirty(struct kvm *kvm, u64 *sptep)
{
	u64 spte = *sptep;

	rmap_printk("rmap_clear_dirty: spte %p %llx\n", sptep, *sptep);

	spte &= ~shadow_dirty_mask;

	return mmu_spte_update(sptep, spte);
}

static bool __rmap_clear_dirty(struct kvm *kvm, unsigned long *rmapp)
{
	u64 *sptep;
	struct rmap_iterator iter;
	bool flush = false;

	for (sptep = rmap_get_first(*rmapp, &iter); sptep;) {
		BUG_ON(!(*sptep & PT_PRESENT_MASK));

		flush |= spte_clear_dirty(kvm, sptep);
		sptep = rmap_get_next(&iter);
	}

	return flush;
}

static bool spte_set_dirty(struct kvm *kvm, u64 *sptep)
{
	u64 spte = *sptep;

	rmap_printk("rmap_set_dirty: spte %p %llx\n", sptep, *sptep);

	spte |= shadow_dirty_mask;

	return mmu_spte_update(sptep, spte);
}

static bool __rmap_set_dirty(struct kvm *kvm, unsigned long *rmapp)
{
	u64 *sptep;
	struct rmap_iterator iter;
	bool flush = false;

	for (sptep = rmap_get_first(*rmapp, &iter); sptep;) {
		BUG_ON(!(*sptep & PT_PRESENT_MASK));

		flush |= spte_set_dirty(kvm, sptep);
		sptep = rmap_get_next(&iter);
	}

	return flush;
}

/**
 * kvm_mmu_write_protect_pt_masked - write protect selected PT level pages
 * @kvm: kvm instance
 * @slot: slot to protect
 * @gfn_offset: start of the BITS_PER_LONG pages we care about
 * @mask: indicates which pages we should protect
 *
 * Used when we do not need to care about huge page mappings: e.g. during dirty
 * logging we do not have any such mappings.
 */
static void kvm_mmu_write_protect_pt_masked(struct kvm *kvm,
				     struct kvm_memory_slot *slot,
				     gfn_t gfn_offset, unsigned long mask)
{
	unsigned long *rmapp;

	while (mask) {
		rmapp = __gfn_to_rmap(slot->base_gfn + gfn_offset + __ffs(mask),
				      PT_PAGE_TABLE_LEVEL, slot);
		__rmap_write_protect(kvm, rmapp, false);

		/* clear the first set bit */
		mask &= mask - 1;
	}
}

/**
 * kvm_mmu_clear_dirty_pt_masked - clear MMU D-bit for PT level pages
 * @kvm: kvm instance
 * @slot: slot to clear D-bit
 * @gfn_offset: start of the BITS_PER_LONG pages we care about
 * @mask: indicates which pages we should clear D-bit
 *
 * Used for PML to re-log the dirty GPAs after userspace querying dirty_bitmap.
 */
void kvm_mmu_clear_dirty_pt_masked(struct kvm *kvm,
				     struct kvm_memory_slot *slot,
				     gfn_t gfn_offset, unsigned long mask)
{
	unsigned long *rmapp;

	while (mask) {
		rmapp = __gfn_to_rmap(slot->base_gfn + gfn_offset + __ffs(mask),
				      PT_PAGE_TABLE_LEVEL, slot);
		__rmap_clear_dirty(kvm, rmapp);

		/* clear the first set bit */
		mask &= mask - 1;
	}
}
EXPORT_SYMBOL_GPL(kvm_mmu_clear_dirty_pt_masked);

/**
 * kvm_arch_mmu_enable_log_dirty_pt_masked - enable dirty logging for selected
 * PT level pages.
 *
 * It calls kvm_mmu_write_protect_pt_masked to write protect selected pages to
 * enable dirty logging for them.
 *
 * Used when we do not need to care about huge page mappings: e.g. during dirty
 * logging we do not have any such mappings.
 */
void kvm_arch_mmu_enable_log_dirty_pt_masked(struct kvm *kvm,
				struct kvm_memory_slot *slot,
				gfn_t gfn_offset, unsigned long mask)
{
	if (kvm_x86_ops->enable_log_dirty_pt_masked)
		kvm_x86_ops->enable_log_dirty_pt_masked(kvm, slot, gfn_offset,
				mask);
	else
		kvm_mmu_write_protect_pt_masked(kvm, slot, gfn_offset, mask);
}

static bool rmap_write_protect(struct kvm *kvm, u64 gfn)
{
	struct kvm_memory_slot *slot;
	unsigned long *rmapp;
	int i;
	bool write_protected = false;

	slot = gfn_to_memslot(kvm, gfn);

	for (i = PT_PAGE_TABLE_LEVEL;
	     i < PT_PAGE_TABLE_LEVEL + KVM_NR_PAGE_SIZES; ++i) {
		rmapp = __gfn_to_rmap(gfn, i, slot);
		write_protected |= __rmap_write_protect(kvm, rmapp, true);
	}

	return write_protected;
}

static int kvm_unmap_rmapp(struct kvm *kvm, unsigned long *rmapp,
			   struct kvm_memory_slot *slot, gfn_t gfn, int level,
			   unsigned long data)
{
	u64 *sptep;
	struct rmap_iterator iter;
	int need_tlb_flush = 0;

	while ((sptep = rmap_get_first(*rmapp, &iter))) {
		BUG_ON(!(*sptep & PT_PRESENT_MASK));
		rmap_printk("kvm_rmap_unmap_hva: spte %p %llx gfn %llx (%d)\n",
			     sptep, *sptep, gfn, level);

		drop_spte(kvm, sptep);
		need_tlb_flush = 1;
	}

	return need_tlb_flush;
}

static int kvm_set_pte_rmapp(struct kvm *kvm, unsigned long *rmapp,
			     struct kvm_memory_slot *slot, gfn_t gfn, int level,
			     unsigned long data)
{
	u64 *sptep;
	struct rmap_iterator iter;
	int need_flush = 0;
	u64 new_spte;
	pte_t *ptep = (pte_t *)data;
	pfn_t new_pfn;

	WARN_ON(pte_huge(*ptep));
	new_pfn = pte_pfn(*ptep);

	for (sptep = rmap_get_first(*rmapp, &iter); sptep;) {
		BUG_ON(!is_shadow_present_pte(*sptep));
		rmap_printk("kvm_set_pte_rmapp: spte %p %llx gfn %llx (%d)\n",
			     sptep, *sptep, gfn, level);

		need_flush = 1;

		if (pte_write(*ptep)) {
			drop_spte(kvm, sptep);
			sptep = rmap_get_first(*rmapp, &iter);
		} else {
			new_spte = *sptep & ~PT64_BASE_ADDR_MASK;
			new_spte |= (u64)new_pfn << PAGE_SHIFT;

			new_spte &= ~PT_WRITABLE_MASK;
			new_spte &= ~SPTE_HOST_WRITEABLE;
			new_spte &= ~shadow_accessed_mask;

			mmu_spte_clear_track_bits(sptep);
			mmu_spte_set(sptep, new_spte);
			sptep = rmap_get_next(&iter);
		}
	}

	if (need_flush)
		kvm_flush_remote_tlbs(kvm);

	return 0;
}

static int kvm_handle_hva_range(struct kvm *kvm,
				unsigned long start,
				unsigned long end,
				unsigned long data,
				int (*handler)(struct kvm *kvm,
					       unsigned long *rmapp,
					       struct kvm_memory_slot *slot,
					       gfn_t gfn,
					       int level,
					       unsigned long data))
{
	int j;
	int ret = 0;
	struct kvm_memslots *slots;
	struct kvm_memory_slot *memslot;

	slots = kvm_memslots(kvm);

	kvm_for_each_memslot(memslot, slots) {
		unsigned long hva_start, hva_end;
		gfn_t gfn_start, gfn_end;

		hva_start = max(start, memslot->userspace_addr);
		hva_end = min(end, memslot->userspace_addr +
					(memslot->npages << PAGE_SHIFT));
		if (hva_start >= hva_end)
			continue;
		/*
		 * {gfn(page) | page intersects with [hva_start, hva_end)} =
		 * {gfn_start, gfn_start+1, ..., gfn_end-1}.
		 */
		gfn_start = hva_to_gfn_memslot(hva_start, memslot);
		gfn_end = hva_to_gfn_memslot(hva_end + PAGE_SIZE - 1, memslot);

		for (j = PT_PAGE_TABLE_LEVEL;
		     j < PT_PAGE_TABLE_LEVEL + KVM_NR_PAGE_SIZES; ++j) {
			unsigned long idx, idx_end;
			unsigned long *rmapp;
			gfn_t gfn = gfn_start;

			/*
			 * {idx(page_j) | page_j intersects with
			 *  [hva_start, hva_end)} = {idx, idx+1, ..., idx_end}.
			 */
			idx = gfn_to_index(gfn_start, memslot->base_gfn, j);
			idx_end = gfn_to_index(gfn_end - 1, memslot->base_gfn, j);

			rmapp = __gfn_to_rmap(gfn_start, j, memslot);

			for (; idx <= idx_end;
			       ++idx, gfn += (1UL << KVM_HPAGE_GFN_SHIFT(j)))
				ret |= handler(kvm, rmapp++, memslot,
					       gfn, j, data);
		}
	}

	return ret;
}

static int kvm_handle_hva(struct kvm *kvm, unsigned long hva,
			  unsigned long data,
			  int (*handler)(struct kvm *kvm, unsigned long *rmapp,
					 struct kvm_memory_slot *slot,
					 gfn_t gfn, int level,
					 unsigned long data))
{
	return kvm_handle_hva_range(kvm, hva, hva + 1, data, handler);
}

int kvm_unmap_hva(struct kvm *kvm, unsigned long hva)
{
	return kvm_handle_hva(kvm, hva, 0, kvm_unmap_rmapp);
}

int kvm_unmap_hva_range(struct kvm *kvm, unsigned long start, unsigned long end)
{
	return kvm_handle_hva_range(kvm, start, end, 0, kvm_unmap_rmapp);
}

void kvm_set_spte_hva(struct kvm *kvm, unsigned long hva, pte_t pte)
{
	kvm_handle_hva(kvm, hva, (unsigned long)&pte, kvm_set_pte_rmapp);
}

static int kvm_age_rmapp(struct kvm *kvm, unsigned long *rmapp,
			 struct kvm_memory_slot *slot, gfn_t gfn, int level,
			 unsigned long data)
{
	u64 *sptep;
	struct rmap_iterator uninitialized_var(iter);
	int young = 0;

	BUG_ON(!shadow_accessed_mask);

	for (sptep = rmap_get_first(*rmapp, &iter); sptep;
	     sptep = rmap_get_next(&iter)) {
		BUG_ON(!is_shadow_present_pte(*sptep));

		if (*sptep & shadow_accessed_mask) {
			young = 1;
			clear_bit((ffs(shadow_accessed_mask) - 1),
				 (unsigned long *)sptep);
		}
	}
	trace_kvm_age_page(gfn, level, slot, young);
	return young;
}

static int kvm_test_age_rmapp(struct kvm *kvm, unsigned long *rmapp,
			      struct kvm_memory_slot *slot, gfn_t gfn,
			      int level, unsigned long data)
{
	u64 *sptep;
	struct rmap_iterator iter;
	int young = 0;

	/*
	 * If there's no access bit in the secondary pte set by the
	 * hardware it's up to gup-fast/gup to set the access bit in
	 * the primary pte or in the page structure.
	 */
	if (!shadow_accessed_mask)
		goto out;

	for (sptep = rmap_get_first(*rmapp, &iter); sptep;
	     sptep = rmap_get_next(&iter)) {
		BUG_ON(!is_shadow_present_pte(*sptep));

		if (*sptep & shadow_accessed_mask) {
			young = 1;
			break;
		}
	}
out:
	return young;
}

#define RMAP_RECYCLE_THRESHOLD 1000

static void rmap_recycle(struct kvm_vcpu *vcpu, u64 *spte, gfn_t gfn)
{
	unsigned long *rmapp;
	struct kvm_mmu_page *sp;

	sp = page_header(__pa(spte));

	rmapp = gfn_to_rmap(vcpu->kvm, gfn, sp->role.level);

	kvm_unmap_rmapp(vcpu->kvm, rmapp, NULL, gfn, sp->role.level, 0);
	kvm_flush_remote_tlbs(vcpu->kvm);
}

int kvm_age_hva(struct kvm *kvm, unsigned long start, unsigned long end)
{
	/*
	 * In case of absence of EPT Access and Dirty Bits supports,
	 * emulate the accessed bit for EPT, by checking if this page has
	 * an EPT mapping, and clearing it if it does. On the next access,
	 * a new EPT mapping will be established.
	 * This has some overhead, but not as much as the cost of swapping
	 * out actively used pages or breaking up actively used hugepages.
	 */
	if (!shadow_accessed_mask) {
		/*
		 * We are holding the kvm->mmu_lock, and we are blowing up
		 * shadow PTEs. MMU notifier consumers need to be kept at bay.
		 * This is correct as long as we don't decouple the mmu_lock
		 * protected regions (like invalidate_range_start|end does).
		 */
		kvm->mmu_notifier_seq++;
		return kvm_handle_hva_range(kvm, start, end, 0,
					    kvm_unmap_rmapp);
	}

	return kvm_handle_hva_range(kvm, start, end, 0, kvm_age_rmapp);
}

int kvm_test_age_hva(struct kvm *kvm, unsigned long hva)
{
	return kvm_handle_hva(kvm, hva, 0, kvm_test_age_rmapp);
}

#ifdef MMU_DEBUG
static int is_empty_shadow_page(u64 *spt)
{
	u64 *pos;
	u64 *end;

	for (pos = spt, end = pos + PAGE_SIZE / sizeof(u64); pos != end; pos++)
		if (is_shadow_present_pte(*pos)) {
			printk(KERN_ERR "%s: %p %llx\n", __func__,
			       pos, *pos);
			return 0;
		}
	return 1;
}
#endif

/*
 * This value is the sum of all of the kvm instances's
 * kvm->arch.n_used_mmu_pages values.  We need a global,
 * aggregate version in order to make the slab shrinker
 * faster
 */
static inline void kvm_mod_used_mmu_pages(struct kvm *kvm, int nr)
{
	kvm->arch.n_used_mmu_pages += nr;
	percpu_counter_add(&kvm_total_used_mmu_pages, nr);
}

static void kvm_mmu_free_page(struct kvm_mmu_page *sp)
{
	MMU_WARN_ON(!is_empty_shadow_page(sp->spt));
	hlist_del(&sp->hash_link);
	list_del(&sp->link);
	free_page((unsigned long)sp->spt);
	if (!sp->role.direct)
		free_page((unsigned long)sp->gfns);
	kmem_cache_free(mmu_page_header_cache, sp);
}

static unsigned kvm_page_table_hashfn(gfn_t gfn)
{
	return gfn & ((1 << KVM_MMU_HASH_SHIFT) - 1);
}

static void mmu_page_add_parent_pte(struct kvm_vcpu *vcpu,
				    struct kvm_mmu_page *sp, u64 *parent_pte)
{
	if (!parent_pte)
		return;

	pte_list_add(vcpu, parent_pte, &sp->parent_ptes);
}

static void mmu_page_remove_parent_pte(struct kvm_mmu_page *sp,
				       u64 *parent_pte)
{
	pte_list_remove(parent_pte, &sp->parent_ptes);
}

static void drop_parent_pte(struct kvm_mmu_page *sp,
			    u64 *parent_pte)
{
	mmu_page_remove_parent_pte(sp, parent_pte);
	mmu_spte_clear_no_track(parent_pte);
}

static struct kvm_mmu_page *kvm_mmu_alloc_page(struct kvm_vcpu *vcpu,
					       u64 *parent_pte, int direct)
{
	struct kvm_mmu_page *sp;

	sp = mmu_memory_cache_alloc(&vcpu->arch.mmu_page_header_cache);
	sp->spt = mmu_memory_cache_alloc(&vcpu->arch.mmu_page_cache);
	if (!direct)
		sp->gfns = mmu_memory_cache_alloc(&vcpu->arch.mmu_page_cache);
	set_page_private(virt_to_page(sp->spt), (unsigned long)sp);

	/*
	 * The active_mmu_pages list is the FIFO list, do not move the
	 * page until it is zapped. kvm_zap_obsolete_pages depends on
	 * this feature. See the comments in kvm_zap_obsolete_pages().
	 */
	list_add(&sp->link, &vcpu->kvm->arch.active_mmu_pages);
	sp->parent_ptes = 0;
	mmu_page_add_parent_pte(vcpu, sp, parent_pte);
	kvm_mod_used_mmu_pages(vcpu->kvm, +1);
	return sp;
}

static void mark_unsync(u64 *spte);
static void kvm_mmu_mark_parents_unsync(struct kvm_mmu_page *sp)
{
	pte_list_walk(&sp->parent_ptes, mark_unsync);
}

static void mark_unsync(u64 *spte)
{
	struct kvm_mmu_page *sp;
	unsigned int index;

	sp = page_header(__pa(spte));
	index = spte - sp->spt;
	if (__test_and_set_bit(index, sp->unsync_child_bitmap))
		return;
	if (sp->unsync_children++)
		return;
	kvm_mmu_mark_parents_unsync(sp);
}

static int nonpaging_sync_page(struct kvm_vcpu *vcpu,
			       struct kvm_mmu_page *sp)
{
	return 1;
}

static void nonpaging_invlpg(struct kvm_vcpu *vcpu, gva_t gva)
{
}

static void nonpaging_update_pte(struct kvm_vcpu *vcpu,
				 struct kvm_mmu_page *sp, u64 *spte,
				 const void *pte)
{
	WARN_ON(1);
}

#define KVM_PAGE_ARRAY_NR 16

struct kvm_mmu_pages {
	struct mmu_page_and_offset {
		struct kvm_mmu_page *sp;
		unsigned int idx;
	} page[KVM_PAGE_ARRAY_NR];
	unsigned int nr;
};

static int mmu_pages_add(struct kvm_mmu_pages *pvec, struct kvm_mmu_page *sp,
			 int idx)
{
	int i;

	if (sp->unsync)
		for (i=0; i < pvec->nr; i++)
			if (pvec->page[i].sp == sp)
				return 0;

	pvec->page[pvec->nr].sp = sp;
	pvec->page[pvec->nr].idx = idx;
	pvec->nr++;
	return (pvec->nr == KVM_PAGE_ARRAY_NR);
}

static int __mmu_unsync_walk(struct kvm_mmu_page *sp,
			   struct kvm_mmu_pages *pvec)
{
	int i, ret, nr_unsync_leaf = 0;

	for_each_set_bit(i, sp->unsync_child_bitmap, 512) {
		struct kvm_mmu_page *child;
		u64 ent = sp->spt[i];

		if (!is_shadow_present_pte(ent) || is_large_pte(ent))
			goto clear_child_bitmap;

		child = page_header(ent & PT64_BASE_ADDR_MASK);

		if (child->unsync_children) {
			if (mmu_pages_add(pvec, child, i))
				return -ENOSPC;

			ret = __mmu_unsync_walk(child, pvec);
			if (!ret)
				goto clear_child_bitmap;
			else if (ret > 0)
				nr_unsync_leaf += ret;
			else
				return ret;
		} else if (child->unsync) {
			nr_unsync_leaf++;
			if (mmu_pages_add(pvec, child, i))
				return -ENOSPC;
		} else
			 goto clear_child_bitmap;

		continue;

clear_child_bitmap:
		__clear_bit(i, sp->unsync_child_bitmap);
		sp->unsync_children--;
		WARN_ON((int)sp->unsync_children < 0);
	}


	return nr_unsync_leaf;
}

static int mmu_unsync_walk(struct kvm_mmu_page *sp,
			   struct kvm_mmu_pages *pvec)
{
	if (!sp->unsync_children)
		return 0;

	mmu_pages_add(pvec, sp, 0);
	return __mmu_unsync_walk(sp, pvec);
}

static void kvm_unlink_unsync_page(struct kvm *kvm, struct kvm_mmu_page *sp)
{
	WARN_ON(!sp->unsync);
	trace_kvm_mmu_sync_page(sp);
	sp->unsync = 0;
	--kvm->stat.mmu_unsync;
}

static int kvm_mmu_prepare_zap_page(struct kvm *kvm, struct kvm_mmu_page *sp,
				    struct list_head *invalid_list);
static void kvm_mmu_commit_zap_page(struct kvm *kvm,
				    struct list_head *invalid_list);

/*
 * NOTE: we should pay more attention on the zapped-obsolete page
 * (is_obsolete_sp(sp) && sp->role.invalid) when you do hash list walk
 * since it has been deleted from active_mmu_pages but still can be found
 * at hast list.
 *
 * for_each_gfn_indirect_valid_sp has skipped that kind of page and
 * kvm_mmu_get_page(), the only user of for_each_gfn_sp(), has skipped
 * all the obsolete pages.
 */
#define for_each_gfn_sp(_kvm, _sp, _gfn)				\
	hlist_for_each_entry(_sp,					\
	  &(_kvm)->arch.mmu_page_hash[kvm_page_table_hashfn(_gfn)], hash_link) \
		if ((_sp)->gfn != (_gfn)) {} else

#define for_each_gfn_indirect_valid_sp(_kvm, _sp, _gfn)			\
	for_each_gfn_sp(_kvm, _sp, _gfn)				\
		if ((_sp)->role.direct || (_sp)->role.invalid) {} else

/* @sp->gfn should be write-protected at the call site */
static int __kvm_sync_page(struct kvm_vcpu *vcpu, struct kvm_mmu_page *sp,
			   struct list_head *invalid_list, bool clear_unsync)
{
	if (sp->role.cr4_pae != !!is_pae(vcpu)) {
		kvm_mmu_prepare_zap_page(vcpu->kvm, sp, invalid_list);
		return 1;
	}

	if (clear_unsync)
		kvm_unlink_unsync_page(vcpu->kvm, sp);

	if (vcpu->arch.mmu.sync_page(vcpu, sp)) {
		kvm_mmu_prepare_zap_page(vcpu->kvm, sp, invalid_list);
		return 1;
	}

	kvm_make_request(KVM_REQ_TLB_FLUSH, vcpu);
	return 0;
}

static int kvm_sync_page_transient(struct kvm_vcpu *vcpu,
				   struct kvm_mmu_page *sp)
{
	LIST_HEAD(invalid_list);
	int ret;

	ret = __kvm_sync_page(vcpu, sp, &invalid_list, false);
	if (ret)
		kvm_mmu_commit_zap_page(vcpu->kvm, &invalid_list);

	return ret;
}

#ifdef CONFIG_KVM_MMU_AUDIT
#include "mmu_audit.c"
#else
static void kvm_mmu_audit(struct kvm_vcpu *vcpu, int point) { }
static void mmu_audit_disable(void) { }
#endif

static int kvm_sync_page(struct kvm_vcpu *vcpu, struct kvm_mmu_page *sp,
			 struct list_head *invalid_list)
{
	return __kvm_sync_page(vcpu, sp, invalid_list, true);
}

/* @gfn should be write-protected at the call site */
static void kvm_sync_pages(struct kvm_vcpu *vcpu,  gfn_t gfn)
{
	struct kvm_mmu_page *s;
	LIST_HEAD(invalid_list);
	bool flush = false;

	for_each_gfn_indirect_valid_sp(vcpu->kvm, s, gfn) {
		if (!s->unsync)
			continue;

		WARN_ON(s->role.level != PT_PAGE_TABLE_LEVEL);
		kvm_unlink_unsync_page(vcpu->kvm, s);
		if ((s->role.cr4_pae != !!is_pae(vcpu)) ||
			(vcpu->arch.mmu.sync_page(vcpu, s))) {
			kvm_mmu_prepare_zap_page(vcpu->kvm, s, &invalid_list);
			continue;
		}
		flush = true;
	}

	kvm_mmu_commit_zap_page(vcpu->kvm, &invalid_list);
	if (flush)
		kvm_make_request(KVM_REQ_TLB_FLUSH, vcpu);
}

struct mmu_page_path {
	struct kvm_mmu_page *parent[PT64_ROOT_LEVEL-1];
	unsigned int idx[PT64_ROOT_LEVEL-1];
};

#define for_each_sp(pvec, sp, parents, i)			\
		for (i = mmu_pages_next(&pvec, &parents, -1),	\
			sp = pvec.page[i].sp;			\
			i < pvec.nr && ({ sp = pvec.page[i].sp; 1;});	\
			i = mmu_pages_next(&pvec, &parents, i))

static int mmu_pages_next(struct kvm_mmu_pages *pvec,
			  struct mmu_page_path *parents,
			  int i)
{
	int n;

	for (n = i+1; n < pvec->nr; n++) {
		struct kvm_mmu_page *sp = pvec->page[n].sp;

		if (sp->role.level == PT_PAGE_TABLE_LEVEL) {
			parents->idx[0] = pvec->page[n].idx;
			return n;
		}

		parents->parent[sp->role.level-2] = sp;
		parents->idx[sp->role.level-1] = pvec->page[n].idx;
	}

	return n;
}

static void mmu_pages_clear_parents(struct mmu_page_path *parents)
{
	struct kvm_mmu_page *sp;
	unsigned int level = 0;

	do {
		unsigned int idx = parents->idx[level];

		sp = parents->parent[level];
		if (!sp)
			return;

		--sp->unsync_children;
		WARN_ON((int)sp->unsync_children < 0);
		__clear_bit(idx, sp->unsync_child_bitmap);
		level++;
	} while (level < PT64_ROOT_LEVEL-1 && !sp->unsync_children);
}

static void kvm_mmu_pages_init(struct kvm_mmu_page *parent,
			       struct mmu_page_path *parents,
			       struct kvm_mmu_pages *pvec)
{
	parents->parent[parent->role.level-1] = NULL;
	pvec->nr = 0;
}

static void mmu_sync_children(struct kvm_vcpu *vcpu,
			      struct kvm_mmu_page *parent)
{
	int i;
	struct kvm_mmu_page *sp;
	struct mmu_page_path parents;
	struct kvm_mmu_pages pages;
	LIST_HEAD(invalid_list);

	kvm_mmu_pages_init(parent, &parents, &pages);
	while (mmu_unsync_walk(parent, &pages)) {
		bool protected = false;

		for_each_sp(pages, sp, parents, i)
			protected |= rmap_write_protect(vcpu->kvm, sp->gfn);

		if (protected)
			kvm_flush_remote_tlbs(vcpu->kvm);

		for_each_sp(pages, sp, parents, i) {
			kvm_sync_page(vcpu, sp, &invalid_list);
			mmu_pages_clear_parents(&parents);
		}
		kvm_mmu_commit_zap_page(vcpu->kvm, &invalid_list);
		cond_resched_lock(&vcpu->kvm->mmu_lock);
		kvm_mmu_pages_init(parent, &parents, &pages);
	}
}

static void init_shadow_page_table(struct kvm_mmu_page *sp)
{
	int i;

	for (i = 0; i < PT64_ENT_PER_PAGE; ++i)
		sp->spt[i] = 0ull;
}

static void __clear_sp_write_flooding_count(struct kvm_mmu_page *sp)
{
	sp->write_flooding_count = 0;
}

static void clear_sp_write_flooding_count(u64 *spte)
{
	struct kvm_mmu_page *sp =  page_header(__pa(spte));

	__clear_sp_write_flooding_count(sp);
}

static bool is_obsolete_sp(struct kvm *kvm, struct kvm_mmu_page *sp)
{
	return unlikely(sp->mmu_valid_gen != kvm->arch.mmu_valid_gen);
}

static struct kvm_mmu_page *kvm_mmu_get_page(struct kvm_vcpu *vcpu,
					     gfn_t gfn,
					     gva_t gaddr,
					     unsigned level,
					     int direct,
					     unsigned access,
					     u64 *parent_pte)
{
	union kvm_mmu_page_role role;
	unsigned quadrant;
	struct kvm_mmu_page *sp;
	bool need_sync = false;

	role = vcpu->arch.mmu.base_role;
	role.level = level;
	role.direct = direct;
	if (role.direct)
		role.cr4_pae = 0;
	role.access = access;
	if (!vcpu->arch.mmu.direct_map
	    && vcpu->arch.mmu.root_level <= PT32_ROOT_LEVEL) {
		quadrant = gaddr >> (PAGE_SHIFT + (PT64_PT_BITS * level));
		quadrant &= (1 << ((PT32_PT_BITS - PT64_PT_BITS) * level)) - 1;
		role.quadrant = quadrant;
	}
	for_each_gfn_sp(vcpu->kvm, sp, gfn) {
		if (is_obsolete_sp(vcpu->kvm, sp))
			continue;

		if (!need_sync && sp->unsync)
			need_sync = true;

		if (sp->role.word != role.word)
			continue;

		if (sp->unsync && kvm_sync_page_transient(vcpu, sp))
			break;

		mmu_page_add_parent_pte(vcpu, sp, parent_pte);
		if (sp->unsync_children) {
			kvm_make_request(KVM_REQ_MMU_SYNC, vcpu);
			kvm_mmu_mark_parents_unsync(sp);
		} else if (sp->unsync)
			kvm_mmu_mark_parents_unsync(sp);

		__clear_sp_write_flooding_count(sp);
		trace_kvm_mmu_get_page(sp, false);
		return sp;
	}
	++vcpu->kvm->stat.mmu_cache_miss;
	sp = kvm_mmu_alloc_page(vcpu, parent_pte, direct);
	if (!sp)
		return sp;
	sp->gfn = gfn;
	sp->role = role;
	hlist_add_head(&sp->hash_link,
		&vcpu->kvm->arch.mmu_page_hash[kvm_page_table_hashfn(gfn)]);
	if (!direct) {
		if (rmap_write_protect(vcpu->kvm, gfn))
			kvm_flush_remote_tlbs(vcpu->kvm);
		if (level > PT_PAGE_TABLE_LEVEL && need_sync)
			kvm_sync_pages(vcpu, gfn);

		account_shadowed(vcpu->kvm, gfn);
	}
	sp->mmu_valid_gen = vcpu->kvm->arch.mmu_valid_gen;
	init_shadow_page_table(sp);
	trace_kvm_mmu_get_page(sp, true);
	return sp;
}

static void shadow_walk_init(struct kvm_shadow_walk_iterator *iterator,
			     struct kvm_vcpu *vcpu, u64 addr)
{
	iterator->addr = addr;
	iterator->shadow_addr = vcpu->arch.mmu.root_hpa;
	iterator->level = vcpu->arch.mmu.shadow_root_level;

	if (iterator->level == PT64_ROOT_LEVEL &&
	    vcpu->arch.mmu.root_level < PT64_ROOT_LEVEL &&
	    !vcpu->arch.mmu.direct_map)
		--iterator->level;

	if (iterator->level == PT32E_ROOT_LEVEL) {
		iterator->shadow_addr
			= vcpu->arch.mmu.pae_root[(addr >> 30) & 3];
		iterator->shadow_addr &= PT64_BASE_ADDR_MASK;
		--iterator->level;
		if (!iterator->shadow_addr)
			iterator->level = 0;
	}
}

static bool shadow_walk_okay(struct kvm_shadow_walk_iterator *iterator)
{
	if (iterator->level < PT_PAGE_TABLE_LEVEL)
		return false;

	iterator->index = SHADOW_PT_INDEX(iterator->addr, iterator->level);
	iterator->sptep	= ((u64 *)__va(iterator->shadow_addr)) + iterator->index;
	return true;
}

static void __shadow_walk_next(struct kvm_shadow_walk_iterator *iterator,
			       u64 spte)
{
	if (is_last_spte(spte, iterator->level)) {
		iterator->level = 0;
		return;
	}

	iterator->shadow_addr = spte & PT64_BASE_ADDR_MASK;
	--iterator->level;
}

static void shadow_walk_next(struct kvm_shadow_walk_iterator *iterator)
{
	return __shadow_walk_next(iterator, *iterator->sptep);
}

static void link_shadow_page(u64 *sptep, struct kvm_mmu_page *sp, bool accessed)
{
	u64 spte;

	BUILD_BUG_ON(VMX_EPT_READABLE_MASK != PT_PRESENT_MASK ||
			VMX_EPT_WRITABLE_MASK != PT_WRITABLE_MASK);

	spte = __pa(sp->spt) | PT_PRESENT_MASK | PT_WRITABLE_MASK |
	       shadow_user_mask | shadow_x_mask;

	if (accessed)
		spte |= shadow_accessed_mask;

	mmu_spte_set(sptep, spte);
}

static void validate_direct_spte(struct kvm_vcpu *vcpu, u64 *sptep,
				   unsigned direct_access)
{
	if (is_shadow_present_pte(*sptep) && !is_large_pte(*sptep)) {
		struct kvm_mmu_page *child;

		/*
		 * For the direct sp, if the guest pte's dirty bit
		 * changed form clean to dirty, it will corrupt the
		 * sp's access: allow writable in the read-only sp,
		 * so we should update the spte at this point to get
		 * a new sp with the correct access.
		 */
		child = page_header(*sptep & PT64_BASE_ADDR_MASK);
		if (child->role.access == direct_access)
			return;

		drop_parent_pte(child, sptep);
		kvm_flush_remote_tlbs(vcpu->kvm);
	}
}

static bool mmu_page_zap_pte(struct kvm *kvm, struct kvm_mmu_page *sp,
			     u64 *spte)
{
	u64 pte;
	struct kvm_mmu_page *child;

	pte = *spte;
	if (is_shadow_present_pte(pte)) {
		if (is_last_spte(pte, sp->role.level)) {
			drop_spte(kvm, spte);
			if (is_large_pte(pte))
				--kvm->stat.lpages;
		} else {
			child = page_header(pte & PT64_BASE_ADDR_MASK);
			drop_parent_pte(child, spte);
		}
		return true;
	}

	if (is_mmio_spte(pte))
		mmu_spte_clear_no_track(spte);

	return false;
}

static void kvm_mmu_page_unlink_children(struct kvm *kvm,
					 struct kvm_mmu_page *sp)
{
	unsigned i;

	for (i = 0; i < PT64_ENT_PER_PAGE; ++i)
		mmu_page_zap_pte(kvm, sp, sp->spt + i);
}

static void kvm_mmu_put_page(struct kvm_mmu_page *sp, u64 *parent_pte)
{
	mmu_page_remove_parent_pte(sp, parent_pte);
}

static void kvm_mmu_unlink_parents(struct kvm *kvm, struct kvm_mmu_page *sp)
{
	u64 *sptep;
	struct rmap_iterator iter;

	while ((sptep = rmap_get_first(sp->parent_ptes, &iter)))
		drop_parent_pte(sp, sptep);
}

static int mmu_zap_unsync_children(struct kvm *kvm,
				   struct kvm_mmu_page *parent,
				   struct list_head *invalid_list)
{
	int i, zapped = 0;
	struct mmu_page_path parents;
	struct kvm_mmu_pages pages;

	if (parent->role.level == PT_PAGE_TABLE_LEVEL)
		return 0;

	kvm_mmu_pages_init(parent, &parents, &pages);
	while (mmu_unsync_walk(parent, &pages)) {
		struct kvm_mmu_page *sp;

		for_each_sp(pages, sp, parents, i) {
			kvm_mmu_prepare_zap_page(kvm, sp, invalid_list);
			mmu_pages_clear_parents(&parents);
			zapped++;
		}
		kvm_mmu_pages_init(parent, &parents, &pages);
	}

	return zapped;
}

static int kvm_mmu_prepare_zap_page(struct kvm *kvm, struct kvm_mmu_page *sp,
				    struct list_head *invalid_list)
{
	int ret;

	trace_kvm_mmu_prepare_zap_page(sp);
	++kvm->stat.mmu_shadow_zapped;
	ret = mmu_zap_unsync_children(kvm, sp, invalid_list);
	kvm_mmu_page_unlink_children(kvm, sp);
	kvm_mmu_unlink_parents(kvm, sp);

	if (!sp->role.invalid && !sp->role.direct)
		unaccount_shadowed(kvm, sp->gfn);

	if (sp->unsync)
		kvm_unlink_unsync_page(kvm, sp);
	if (!sp->root_count) {
		/* Count self */
		ret++;
		list_move(&sp->link, invalid_list);
		kvm_mod_used_mmu_pages(kvm, -1);
	} else {
		list_move(&sp->link, &kvm->arch.active_mmu_pages);

		/*
		 * The obsolete pages can not be used on any vcpus.
		 * See the comments in kvm_mmu_invalidate_zap_all_pages().
		 */
		if (!sp->role.invalid && !is_obsolete_sp(kvm, sp))
			kvm_reload_remote_mmus(kvm);
	}

	sp->role.invalid = 1;
	return ret;
}

static void kvm_mmu_commit_zap_page(struct kvm *kvm,
				    struct list_head *invalid_list)
{
	struct kvm_mmu_page *sp, *nsp;

	if (list_empty(invalid_list))
		return;

	/*
	 * wmb: make sure everyone sees our modifications to the page tables
	 * rmb: make sure we see changes to vcpu->mode
	 */
	smp_mb();

	/*
	 * Wait for all vcpus to exit guest mode and/or lockless shadow
	 * page table walks.
	 */
	kvm_flush_remote_tlbs(kvm);

	list_for_each_entry_safe(sp, nsp, invalid_list, link) {
		WARN_ON(!sp->role.invalid || sp->root_count);
		kvm_mmu_free_page(sp);
	}
}

static bool prepare_zap_oldest_mmu_page(struct kvm *kvm,
					struct list_head *invalid_list)
{
	struct kvm_mmu_page *sp;

	if (list_empty(&kvm->arch.active_mmu_pages))
		return false;

	sp = list_entry(kvm->arch.active_mmu_pages.prev,
			struct kvm_mmu_page, link);
	kvm_mmu_prepare_zap_page(kvm, sp, invalid_list);

	return true;
}

/*
 * Changing the number of mmu pages allocated to the vm
 * Note: if goal_nr_mmu_pages is too small, you will get dead lock
 */
void kvm_mmu_change_mmu_pages(struct kvm *kvm, unsigned int goal_nr_mmu_pages)
{
	LIST_HEAD(invalid_list);

	spin_lock(&kvm->mmu_lock);

	if (kvm->arch.n_used_mmu_pages > goal_nr_mmu_pages) {
		/* Need to free some mmu pages to achieve the goal. */
		while (kvm->arch.n_used_mmu_pages > goal_nr_mmu_pages)
			if (!prepare_zap_oldest_mmu_page(kvm, &invalid_list))
				break;

		kvm_mmu_commit_zap_page(kvm, &invalid_list);
		goal_nr_mmu_pages = kvm->arch.n_used_mmu_pages;
	}

	kvm->arch.n_max_mmu_pages = goal_nr_mmu_pages;

	spin_unlock(&kvm->mmu_lock);
}

int kvm_mmu_unprotect_page(struct kvm *kvm, gfn_t gfn)
{
	struct kvm_mmu_page *sp;
	LIST_HEAD(invalid_list);
	int r;

	pgprintk("%s: looking for gfn %llx\n", __func__, gfn);
	r = 0;
	spin_lock(&kvm->mmu_lock);
	for_each_gfn_indirect_valid_sp(kvm, sp, gfn) {
		pgprintk("%s: gfn %llx role %x\n", __func__, gfn,
			 sp->role.word);
		r = 1;
		kvm_mmu_prepare_zap_page(kvm, sp, &invalid_list);
	}
	kvm_mmu_commit_zap_page(kvm, &invalid_list);
	spin_unlock(&kvm->mmu_lock);

	return r;
}
EXPORT_SYMBOL_GPL(kvm_mmu_unprotect_page);

/*
 * The function is based on mtrr_type_lookup() in
 * arch/x86/kernel/cpu/mtrr/generic.c
 */
static int get_mtrr_type(struct mtrr_state_type *mtrr_state,
			 u64 start, u64 end)
{
	int i;
	u64 base, mask;
	u8 prev_match, curr_match;
	int num_var_ranges = KVM_NR_VAR_MTRR;

	if (!mtrr_state->enabled)
		return 0xFF;

	/* Make end inclusive end, instead of exclusive */
	end--;

	/* Look in fixed ranges. Just return the type as per start */
	if (mtrr_state->have_fixed && (start < 0x100000)) {
		int idx;

		if (start < 0x80000) {
			idx = 0;
			idx += (start >> 16);
			return mtrr_state->fixed_ranges[idx];
		} else if (start < 0xC0000) {
			idx = 1 * 8;
			idx += ((start - 0x80000) >> 14);
			return mtrr_state->fixed_ranges[idx];
		} else if (start < 0x1000000) {
			idx = 3 * 8;
			idx += ((start - 0xC0000) >> 12);
			return mtrr_state->fixed_ranges[idx];
		}
	}

	/*
	 * Look in variable ranges
	 * Look of multiple ranges matching this address and pick type
	 * as per MTRR precedence
	 */
	if (!(mtrr_state->enabled & 2))
		return mtrr_state->def_type;

	prev_match = 0xFF;
	for (i = 0; i < num_var_ranges; ++i) {
		unsigned short start_state, end_state;

		if (!(mtrr_state->var_ranges[i].mask_lo & (1 << 11)))
			continue;

		base = (((u64)mtrr_state->var_ranges[i].base_hi) << 32) +
		       (mtrr_state->var_ranges[i].base_lo & PAGE_MASK);
		mask = (((u64)mtrr_state->var_ranges[i].mask_hi) << 32) +
		       (mtrr_state->var_ranges[i].mask_lo & PAGE_MASK);

		start_state = ((start & mask) == (base & mask));
		end_state = ((end & mask) == (base & mask));
		if (start_state != end_state)
			return 0xFE;

		if ((start & mask) != (base & mask))
			continue;

		curr_match = mtrr_state->var_ranges[i].base_lo & 0xff;
		if (prev_match == 0xFF) {
			prev_match = curr_match;
			continue;
		}

		if (prev_match == MTRR_TYPE_UNCACHABLE ||
		    curr_match == MTRR_TYPE_UNCACHABLE)
			return MTRR_TYPE_UNCACHABLE;

		if ((prev_match == MTRR_TYPE_WRBACK &&
		     curr_match == MTRR_TYPE_WRTHROUGH) ||
		    (prev_match == MTRR_TYPE_WRTHROUGH &&
		     curr_match == MTRR_TYPE_WRBACK)) {
			prev_match = MTRR_TYPE_WRTHROUGH;
			curr_match = MTRR_TYPE_WRTHROUGH;
		}

		if (prev_match != curr_match)
			return MTRR_TYPE_UNCACHABLE;
	}

	if (prev_match != 0xFF)
		return prev_match;

	return mtrr_state->def_type;
}

u8 kvm_get_guest_memory_type(struct kvm_vcpu *vcpu, gfn_t gfn)
{
	u8 mtrr;

	mtrr = get_mtrr_type(&vcpu->arch.mtrr_state, gfn << PAGE_SHIFT,
			     (gfn << PAGE_SHIFT) + PAGE_SIZE);
	if (mtrr == 0xfe || mtrr == 0xff)
		mtrr = MTRR_TYPE_WRBACK;
	return mtrr;
}
EXPORT_SYMBOL_GPL(kvm_get_guest_memory_type);

static void __kvm_unsync_page(struct kvm_vcpu *vcpu, struct kvm_mmu_page *sp)
{
	trace_kvm_mmu_unsync_page(sp);
	++vcpu->kvm->stat.mmu_unsync;
	sp->unsync = 1;

	kvm_mmu_mark_parents_unsync(sp);
}

static void kvm_unsync_pages(struct kvm_vcpu *vcpu,  gfn_t gfn)
{
	struct kvm_mmu_page *s;

	for_each_gfn_indirect_valid_sp(vcpu->kvm, s, gfn) {
		if (s->unsync)
			continue;
		WARN_ON(s->role.level != PT_PAGE_TABLE_LEVEL);
		__kvm_unsync_page(vcpu, s);
	}
}

static int mmu_need_write_protect(struct kvm_vcpu *vcpu, gfn_t gfn,
				  bool can_unsync)
{
	struct kvm_mmu_page *s;
	bool need_unsync = false;

	for_each_gfn_indirect_valid_sp(vcpu->kvm, s, gfn) {
		if (!can_unsync)
			return 1;

		if (s->role.level != PT_PAGE_TABLE_LEVEL)
			return 1;

		if (!s->unsync)
			need_unsync = true;
	}
	if (need_unsync)
		kvm_unsync_pages(vcpu, gfn);
	return 0;
}

static int set_spte(struct kvm_vcpu *vcpu, u64 *sptep,
		    unsigned pte_access, int level,
		    gfn_t gfn, pfn_t pfn, bool speculative,
		    bool can_unsync, bool host_writable)
{
	u64 spte;
	int ret = 0;

	if (set_mmio_spte(vcpu->kvm, sptep, gfn, pfn, pte_access))
		return 0;

	spte = PT_PRESENT_MASK;
	if (!speculative)
		spte |= shadow_accessed_mask;

	if (pte_access & ACC_EXEC_MASK)
		spte |= shadow_x_mask;
	else
		spte |= shadow_nx_mask;

	if (pte_access & ACC_USER_MASK)
		spte |= shadow_user_mask;

	if (level > PT_PAGE_TABLE_LEVEL)
		spte |= PT_PAGE_SIZE_MASK;
	if (tdp_enabled)
		spte |= kvm_x86_ops->get_mt_mask(vcpu, gfn,
			kvm_is_reserved_pfn(pfn));

	if (host_writable)
		spte |= SPTE_HOST_WRITEABLE;
	else
		pte_access &= ~ACC_WRITE_MASK;

	spte |= (u64)pfn << PAGE_SHIFT;

	if (pte_access & ACC_WRITE_MASK) {

		/*
		 * Other vcpu creates new sp in the window between
		 * mapping_level() and acquiring mmu-lock. We can
		 * allow guest to retry the access, the mapping can
		 * be fixed if guest refault.
		 */
		if (level > PT_PAGE_TABLE_LEVEL &&
		    has_wrprotected_page(vcpu->kvm, gfn, level))
			goto done;

		spte |= PT_WRITABLE_MASK | SPTE_MMU_WRITEABLE;

		/*
		 * Optimization: for pte sync, if spte was writable the hash
		 * lookup is unnecessary (and expensive). Write protection
		 * is responsibility of mmu_get_page / kvm_sync_page.
		 * Same reasoning can be applied to dirty page accounting.
		 */
		if (!can_unsync && is_writable_pte(*sptep))
			goto set_pte;

		if (mmu_need_write_protect(vcpu, gfn, can_unsync)) {
			pgprintk("%s: found shadow page for %llx, marking ro\n",
				 __func__, gfn);
			ret = 1;
			pte_access &= ~ACC_WRITE_MASK;
			spte &= ~(PT_WRITABLE_MASK | SPTE_MMU_WRITEABLE);
		}
	}

	if (pte_access & ACC_WRITE_MASK) {
		mark_page_dirty(vcpu->kvm, gfn);
		spte |= shadow_dirty_mask;
	}

set_pte:
	if (mmu_spte_update(sptep, spte))
		kvm_flush_remote_tlbs(vcpu->kvm);
done:
	return ret;
}

static void mmu_set_spte(struct kvm_vcpu *vcpu, u64 *sptep,
			 unsigned pte_access, int write_fault, int *emulate,
			 int level, gfn_t gfn, pfn_t pfn, bool speculative,
			 bool host_writable)
{
	int was_rmapped = 0;
	int rmap_count;

	pgprintk("%s: spte %llx write_fault %d gfn %llx\n", __func__,
		 *sptep, write_fault, gfn);

	if (is_rmap_spte(*sptep)) {
		/*
		 * If we overwrite a PTE page pointer with a 2MB PMD, unlink
		 * the parent of the now unreachable PTE.
		 */
		if (level > PT_PAGE_TABLE_LEVEL &&
		    !is_large_pte(*sptep)) {
			struct kvm_mmu_page *child;
			u64 pte = *sptep;

			child = page_header(pte & PT64_BASE_ADDR_MASK);
			drop_parent_pte(child, sptep);
			kvm_flush_remote_tlbs(vcpu->kvm);
		} else if (pfn != spte_to_pfn(*sptep)) {
			pgprintk("hfn old %llx new %llx\n",
				 spte_to_pfn(*sptep), pfn);
			drop_spte(vcpu->kvm, sptep);
			kvm_flush_remote_tlbs(vcpu->kvm);
		} else
			was_rmapped = 1;
	}

	if (set_spte(vcpu, sptep, pte_access, level, gfn, pfn, speculative,
	      true, host_writable)) {
		if (write_fault)
			*emulate = 1;
		kvm_make_request(KVM_REQ_TLB_FLUSH, vcpu);
	}

	if (unlikely(is_mmio_spte(*sptep) && emulate))
		*emulate = 1;

	pgprintk("%s: setting spte %llx\n", __func__, *sptep);
	pgprintk("instantiating %s PTE (%s) at %llx (%llx) addr %p\n",
		 is_large_pte(*sptep)? "2MB" : "4kB",
		 *sptep & PT_PRESENT_MASK ?"RW":"R", gfn,
		 *sptep, sptep);
	if (!was_rmapped && is_large_pte(*sptep))
		++vcpu->kvm->stat.lpages;

	if (is_shadow_present_pte(*sptep)) {
		if (!was_rmapped) {
			rmap_count = rmap_add(vcpu, sptep, gfn);
			if (rmap_count > RMAP_RECYCLE_THRESHOLD)
				rmap_recycle(vcpu, sptep, gfn);
		}
	}

	kvm_release_pfn_clean(pfn);
}

static pfn_t pte_prefetch_gfn_to_pfn(struct kvm_vcpu *vcpu, gfn_t gfn,
				     bool no_dirty_log)
{
	struct kvm_memory_slot *slot;

	slot = gfn_to_memslot_dirty_bitmap(vcpu, gfn, no_dirty_log);
	if (!slot)
		return KVM_PFN_ERR_FAULT;

	return gfn_to_pfn_memslot_atomic(slot, gfn);
}

static int direct_pte_prefetch_many(struct kvm_vcpu *vcpu,
				    struct kvm_mmu_page *sp,
				    u64 *start, u64 *end)
{
	struct page *pages[PTE_PREFETCH_NUM];
	unsigned access = sp->role.access;
	int i, ret;
	gfn_t gfn;

	gfn = kvm_mmu_page_get_gfn(sp, start - sp->spt);
	if (!gfn_to_memslot_dirty_bitmap(vcpu, gfn, access & ACC_WRITE_MASK))
		return -1;

	ret = gfn_to_page_many_atomic(vcpu->kvm, gfn, pages, end - start);
	if (ret <= 0)
		return -1;

	for (i = 0; i < ret; i++, gfn++, start++)
		mmu_set_spte(vcpu, start, access, 0, NULL,
			     sp->role.level, gfn, page_to_pfn(pages[i]),
			     true, true);

	return 0;
}

static void __direct_pte_prefetch(struct kvm_vcpu *vcpu,
				  struct kvm_mmu_page *sp, u64 *sptep)
{
	u64 *spte, *start = NULL;
	int i;

	WARN_ON(!sp->role.direct);

	i = (sptep - sp->spt) & ~(PTE_PREFETCH_NUM - 1);
	spte = sp->spt + i;

	for (i = 0; i < PTE_PREFETCH_NUM; i++, spte++) {
		if (is_shadow_present_pte(*spte) || spte == sptep) {
			if (!start)
				continue;
			if (direct_pte_prefetch_many(vcpu, sp, start, spte) < 0)
				break;
			start = NULL;
		} else if (!start)
			start = spte;
	}
}

static void direct_pte_prefetch(struct kvm_vcpu *vcpu, u64 *sptep)
{
	struct kvm_mmu_page *sp;

	/*
	 * Since it's no accessed bit on EPT, it's no way to
	 * distinguish between actually accessed translations
	 * and prefetched, so disable pte prefetch if EPT is
	 * enabled.
	 */
	if (!shadow_accessed_mask)
		return;

	sp = page_header(__pa(sptep));
	if (sp->role.level > PT_PAGE_TABLE_LEVEL)
		return;

	__direct_pte_prefetch(vcpu, sp, sptep);
}

static int __direct_map(struct kvm_vcpu *vcpu, gpa_t v, int write,
			int map_writable, int level, gfn_t gfn, pfn_t pfn,
			bool prefault)
{
	struct kvm_shadow_walk_iterator iterator;
	struct kvm_mmu_page *sp;
	int emulate = 0;
	gfn_t pseudo_gfn;

	if (!VALID_PAGE(vcpu->arch.mmu.root_hpa))
		return 0;

	for_each_shadow_entry(vcpu, (u64)gfn << PAGE_SHIFT, iterator) {
		if (iterator.level == level) {
			mmu_set_spte(vcpu, iterator.sptep, ACC_ALL,
				     write, &emulate, level, gfn, pfn,
				     prefault, map_writable);
			direct_pte_prefetch(vcpu, iterator.sptep);
			++vcpu->stat.pf_fixed;
			break;
		}

		drop_large_spte(vcpu, iterator.sptep);
		if (!is_shadow_present_pte(*iterator.sptep)) {
			u64 base_addr = iterator.addr;

			base_addr &= PT64_LVL_ADDR_MASK(iterator.level);
			pseudo_gfn = base_addr >> PAGE_SHIFT;
			sp = kvm_mmu_get_page(vcpu, pseudo_gfn, iterator.addr,
					      iterator.level - 1,
					      1, ACC_ALL, iterator.sptep);

			link_shadow_page(iterator.sptep, sp, true);
		}
	}
	return emulate;
}

static void kvm_send_hwpoison_signal(unsigned long address, struct task_struct *tsk)
{
	siginfo_t info;

	info.si_signo	= SIGBUS;
	info.si_errno	= 0;
	info.si_code	= BUS_MCEERR_AR;
	info.si_addr	= (void __user *)address;
	info.si_addr_lsb = PAGE_SHIFT;

	send_sig_info(SIGBUS, &info, tsk);
}

static int kvm_handle_bad_page(struct kvm_vcpu *vcpu, gfn_t gfn, pfn_t pfn)
{
	/*
	 * Do not cache the mmio info caused by writing the readonly gfn
	 * into the spte otherwise read access on readonly gfn also can
	 * caused mmio page fault and treat it as mmio access.
	 * Return 1 to tell kvm to emulate it.
	 */
	if (pfn == KVM_PFN_ERR_RO_FAULT)
		return 1;

	if (pfn == KVM_PFN_ERR_HWPOISON) {
		kvm_send_hwpoison_signal(gfn_to_hva(vcpu->kvm, gfn), current);
		return 0;
	}

	return -EFAULT;
}

static void transparent_hugepage_adjust(struct kvm_vcpu *vcpu,
					gfn_t *gfnp, pfn_t *pfnp, int *levelp)
{
	pfn_t pfn = *pfnp;
	gfn_t gfn = *gfnp;
	int level = *levelp;

	/*
	 * Check if it's a transparent hugepage. If this would be an
	 * hugetlbfs page, level wouldn't be set to
	 * PT_PAGE_TABLE_LEVEL and there would be no adjustment done
	 * here.
	 */
	if (!is_error_noslot_pfn(pfn) && !kvm_is_reserved_pfn(pfn) &&
	    level == PT_PAGE_TABLE_LEVEL &&
	    PageTransCompound(pfn_to_page(pfn)) &&
	    !has_wrprotected_page(vcpu->kvm, gfn, PT_DIRECTORY_LEVEL)) {
		unsigned long mask;
		/*
		 * mmu_notifier_retry was successful and we hold the
		 * mmu_lock here, so the pmd can't become splitting
		 * from under us, and in turn
		 * __split_huge_page_refcount() can't run from under
		 * us and we can safely transfer the refcount from
		 * PG_tail to PG_head as we switch the pfn to tail to
		 * head.
		 */
		*levelp = level = PT_DIRECTORY_LEVEL;
		mask = KVM_PAGES_PER_HPAGE(level) - 1;
		VM_BUG_ON((gfn & mask) != (pfn & mask));
		if (pfn & mask) {
			gfn &= ~mask;
			*gfnp = gfn;
			kvm_release_pfn_clean(pfn);
			pfn &= ~mask;
			kvm_get_pfn(pfn);
			*pfnp = pfn;
		}
	}
}

static bool handle_abnormal_pfn(struct kvm_vcpu *vcpu, gva_t gva, gfn_t gfn,
				pfn_t pfn, unsigned access, int *ret_val)
{
	bool ret = true;

	/* The pfn is invalid, report the error! */
	if (unlikely(is_error_pfn(pfn))) {
		*ret_val = kvm_handle_bad_page(vcpu, gfn, pfn);
		goto exit;
	}

	if (unlikely(is_noslot_pfn(pfn)))
		vcpu_cache_mmio_info(vcpu, gva, gfn, access);

	ret = false;
exit:
	return ret;
}

static bool page_fault_can_be_fast(u32 error_code)
{
	/*
	 * Do not fix the mmio spte with invalid generation number which
	 * need to be updated by slow page fault path.
	 */
	if (unlikely(error_code & PFERR_RSVD_MASK))
		return false;

	/*
	 * #PF can be fast only if the shadow page table is present and it
	 * is caused by write-protect, that means we just need change the
	 * W bit of the spte which can be done out of mmu-lock.
	 */
	if (!(error_code & PFERR_PRESENT_MASK) ||
	      !(error_code & PFERR_WRITE_MASK))
		return false;

	return true;
}

static bool
fast_pf_fix_direct_spte(struct kvm_vcpu *vcpu, struct kvm_mmu_page *sp,
			u64 *sptep, u64 spte)
{
	gfn_t gfn;

	WARN_ON(!sp->role.direct);

	/*
	 * The gfn of direct spte is stable since it is calculated
	 * by sp->gfn.
	 */
	gfn = kvm_mmu_page_get_gfn(sp, sptep - sp->spt);

	/*
	 * Theoretically we could also set dirty bit (and flush TLB) here in
	 * order to eliminate unnecessary PML logging. See comments in
	 * set_spte. But fast_page_fault is very unlikely to happen with PML
	 * enabled, so we do not do this. This might result in the same GPA
	 * to be logged in PML buffer again when the write really happens, and
	 * eventually to be called by mark_page_dirty twice. But it's also no
	 * harm. This also avoids the TLB flush needed after setting dirty bit
	 * so non-PML cases won't be impacted.
	 *
	 * Compare with set_spte where instead shadow_dirty_mask is set.
	 */
	if (cmpxchg64(sptep, spte, spte | PT_WRITABLE_MASK) == spte)
		mark_page_dirty(vcpu->kvm, gfn);

	return true;
}

/*
 * Return value:
 * - true: let the vcpu to access on the same address again.
 * - false: let the real page fault path to fix it.
 */
static bool fast_page_fault(struct kvm_vcpu *vcpu, gva_t gva, int level,
			    u32 error_code)
{
	struct kvm_shadow_walk_iterator iterator;
	struct kvm_mmu_page *sp;
	bool ret = false;
	u64 spte = 0ull;

	if (!VALID_PAGE(vcpu->arch.mmu.root_hpa))
		return false;

	if (!page_fault_can_be_fast(error_code))
		return false;

	walk_shadow_page_lockless_begin(vcpu);
	for_each_shadow_entry_lockless(vcpu, gva, iterator, spte)
		if (!is_shadow_present_pte(spte) || iterator.level < level)
			break;

	/*
	 * If the mapping has been changed, let the vcpu fault on the
	 * same address again.
	 */
	if (!is_rmap_spte(spte)) {
		ret = true;
		goto exit;
	}

	sp = page_header(__pa(iterator.sptep));
	if (!is_last_spte(spte, sp->role.level))
		goto exit;

	/*
	 * Check if it is a spurious fault caused by TLB lazily flushed.
	 *
	 * Need not check the access of upper level table entries since
	 * they are always ACC_ALL.
	 */
	 if (is_writable_pte(spte)) {
		ret = true;
		goto exit;
	}

	/*
	 * Currently, to simplify the code, only the spte write-protected
	 * by dirty-log can be fast fixed.
	 */
	if (!spte_is_locklessly_modifiable(spte))
		goto exit;

	/*
	 * Do not fix write-permission on the large spte since we only dirty
	 * the first page into the dirty-bitmap in fast_pf_fix_direct_spte()
	 * that means other pages are missed if its slot is dirty-logged.
	 *
	 * Instead, we let the slow page fault path create a normal spte to
	 * fix the access.
	 *
	 * See the comments in kvm_arch_commit_memory_region().
	 */
	if (sp->role.level > PT_PAGE_TABLE_LEVEL)
		goto exit;

	/*
	 * Currently, fast page fault only works for direct mapping since
	 * the gfn is not stable for indirect shadow page.
	 * See Documentation/virtual/kvm/locking.txt to get more detail.
	 */
	ret = fast_pf_fix_direct_spte(vcpu, sp, iterator.sptep, spte);
exit:
	trace_fast_page_fault(vcpu, gva, error_code, iterator.sptep,
			      spte, ret);
	walk_shadow_page_lockless_end(vcpu);

	return ret;
}

static bool try_async_pf(struct kvm_vcpu *vcpu, bool prefault, gfn_t gfn,
			 gva_t gva, pfn_t *pfn, bool write, bool *writable);
static void make_mmu_pages_available(struct kvm_vcpu *vcpu);

static int nonpaging_map(struct kvm_vcpu *vcpu, gva_t v, u32 error_code,
			 gfn_t gfn, bool prefault)
{
	int r;
	int level;
	int force_pt_level;
	pfn_t pfn;
	unsigned long mmu_seq;
	bool map_writable, write = error_code & PFERR_WRITE_MASK;

	force_pt_level = mapping_level_dirty_bitmap(vcpu, gfn);
	if (likely(!force_pt_level)) {
		level = mapping_level(vcpu, gfn);
		/*
		 * This path builds a PAE pagetable - so we can map
		 * 2mb pages at maximum. Therefore check if the level
		 * is larger than that.
		 */
		if (level > PT_DIRECTORY_LEVEL)
			level = PT_DIRECTORY_LEVEL;

		gfn &= ~(KVM_PAGES_PER_HPAGE(level) - 1);
	} else
		level = PT_PAGE_TABLE_LEVEL;

	if (fast_page_fault(vcpu, v, level, error_code))
		return 0;

	mmu_seq = vcpu->kvm->mmu_notifier_seq;
	smp_rmb();

	if (try_async_pf(vcpu, prefault, gfn, v, &pfn, write, &map_writable))
		return 0;

	if (handle_abnormal_pfn(vcpu, v, gfn, pfn, ACC_ALL, &r))
		return r;

	spin_lock(&vcpu->kvm->mmu_lock);
	if (mmu_notifier_retry(vcpu->kvm, mmu_seq))
		goto out_unlock;
	make_mmu_pages_available(vcpu);
	if (likely(!force_pt_level))
		transparent_hugepage_adjust(vcpu, &gfn, &pfn, &level);
	r = __direct_map(vcpu, v, write, map_writable, level, gfn, pfn,
			 prefault);
	spin_unlock(&vcpu->kvm->mmu_lock);


	return r;

out_unlock:
	spin_unlock(&vcpu->kvm->mmu_lock);
	kvm_release_pfn_clean(pfn);
	return 0;
}


static void mmu_free_roots(struct kvm_vcpu *vcpu)
{
	int i;
	struct kvm_mmu_page *sp;
	LIST_HEAD(invalid_list);

	if (!VALID_PAGE(vcpu->arch.mmu.root_hpa))
		return;

	if (vcpu->arch.mmu.shadow_root_level == PT64_ROOT_LEVEL &&
	    (vcpu->arch.mmu.root_level == PT64_ROOT_LEVEL ||
	     vcpu->arch.mmu.direct_map)) {
		hpa_t root = vcpu->arch.mmu.root_hpa;

		spin_lock(&vcpu->kvm->mmu_lock);
		sp = page_header(root);
		--sp->root_count;
		if (!sp->root_count && sp->role.invalid) {
			kvm_mmu_prepare_zap_page(vcpu->kvm, sp, &invalid_list);
			kvm_mmu_commit_zap_page(vcpu->kvm, &invalid_list);
		}
		spin_unlock(&vcpu->kvm->mmu_lock);
		vcpu->arch.mmu.root_hpa = INVALID_PAGE;
		return;
	}

	spin_lock(&vcpu->kvm->mmu_lock);
	for (i = 0; i < 4; ++i) {
		hpa_t root = vcpu->arch.mmu.pae_root[i];

		if (root) {
			root &= PT64_BASE_ADDR_MASK;
			sp = page_header(root);
			--sp->root_count;
			if (!sp->root_count && sp->role.invalid)
				kvm_mmu_prepare_zap_page(vcpu->kvm, sp,
							 &invalid_list);
		}
		vcpu->arch.mmu.pae_root[i] = INVALID_PAGE;
	}
	kvm_mmu_commit_zap_page(vcpu->kvm, &invalid_list);
	spin_unlock(&vcpu->kvm->mmu_lock);
	vcpu->arch.mmu.root_hpa = INVALID_PAGE;
}

static int mmu_check_root(struct kvm_vcpu *vcpu, gfn_t root_gfn)
{
	int ret = 0;

	if (!kvm_is_visible_gfn(vcpu->kvm, root_gfn)) {
		kvm_make_request(KVM_REQ_TRIPLE_FAULT, vcpu);
		ret = 1;
	}

	return ret;
}

static int mmu_alloc_direct_roots(struct kvm_vcpu *vcpu)
{
	struct kvm_mmu_page *sp;
	unsigned i;

	if (vcpu->arch.mmu.shadow_root_level == PT64_ROOT_LEVEL) {
		spin_lock(&vcpu->kvm->mmu_lock);
		make_mmu_pages_available(vcpu);
		sp = kvm_mmu_get_page(vcpu, 0, 0, PT64_ROOT_LEVEL,
				      1, ACC_ALL, NULL);
		++sp->root_count;
		spin_unlock(&vcpu->kvm->mmu_lock);
		vcpu->arch.mmu.root_hpa = __pa(sp->spt);
	} else if (vcpu->arch.mmu.shadow_root_level == PT32E_ROOT_LEVEL) {
		for (i = 0; i < 4; ++i) {
			hpa_t root = vcpu->arch.mmu.pae_root[i];

			MMU_WARN_ON(VALID_PAGE(root));
			spin_lock(&vcpu->kvm->mmu_lock);
			make_mmu_pages_available(vcpu);
			sp = kvm_mmu_get_page(vcpu, i << (30 - PAGE_SHIFT),
					      i << 30,
					      PT32_ROOT_LEVEL, 1, ACC_ALL,
					      NULL);
			root = __pa(sp->spt);
			++sp->root_count;
			spin_unlock(&vcpu->kvm->mmu_lock);
			vcpu->arch.mmu.pae_root[i] = root | PT_PRESENT_MASK;
		}
		vcpu->arch.mmu.root_hpa = __pa(vcpu->arch.mmu.pae_root);
	} else
		BUG();

	return 0;
}

static int mmu_alloc_shadow_roots(struct kvm_vcpu *vcpu)
{
	struct kvm_mmu_page *sp;
	u64 pdptr, pm_mask;
	gfn_t root_gfn;
	int i;

	root_gfn = vcpu->arch.mmu.get_cr3(vcpu) >> PAGE_SHIFT;

	if (mmu_check_root(vcpu, root_gfn))
		return 1;

	/*
	 * Do we shadow a long mode page table? If so we need to
	 * write-protect the guests page table root.
	 */
	if (vcpu->arch.mmu.root_level == PT64_ROOT_LEVEL) {
		hpa_t root = vcpu->arch.mmu.root_hpa;

		MMU_WARN_ON(VALID_PAGE(root));

		spin_lock(&vcpu->kvm->mmu_lock);
		make_mmu_pages_available(vcpu);
		sp = kvm_mmu_get_page(vcpu, root_gfn, 0, PT64_ROOT_LEVEL,
				      0, ACC_ALL, NULL);
		root = __pa(sp->spt);
		++sp->root_count;
		spin_unlock(&vcpu->kvm->mmu_lock);
		vcpu->arch.mmu.root_hpa = root;
		return 0;
	}

	/*
	 * We shadow a 32 bit page table. This may be a legacy 2-level
	 * or a PAE 3-level page table. In either case we need to be aware that
	 * the shadow page table may be a PAE or a long mode page table.
	 */
	pm_mask = PT_PRESENT_MASK;
	if (vcpu->arch.mmu.shadow_root_level == PT64_ROOT_LEVEL)
		pm_mask |= PT_ACCESSED_MASK | PT_WRITABLE_MASK | PT_USER_MASK;

	for (i = 0; i < 4; ++i) {
		hpa_t root = vcpu->arch.mmu.pae_root[i];

		MMU_WARN_ON(VALID_PAGE(root));
		if (vcpu->arch.mmu.root_level == PT32E_ROOT_LEVEL) {
			pdptr = vcpu->arch.mmu.get_pdptr(vcpu, i);
			if (!is_present_gpte(pdptr)) {
				vcpu->arch.mmu.pae_root[i] = 0;
				continue;
			}
			root_gfn = pdptr >> PAGE_SHIFT;
			if (mmu_check_root(vcpu, root_gfn))
				return 1;
		}
		spin_lock(&vcpu->kvm->mmu_lock);
		make_mmu_pages_available(vcpu);
		sp = kvm_mmu_get_page(vcpu, root_gfn, i << 30,
				      PT32_ROOT_LEVEL, 0,
				      ACC_ALL, NULL);
		root = __pa(sp->spt);
		++sp->root_count;
		spin_unlock(&vcpu->kvm->mmu_lock);

		vcpu->arch.mmu.pae_root[i] = root | pm_mask;
	}
	vcpu->arch.mmu.root_hpa = __pa(vcpu->arch.mmu.pae_root);

	/*
	 * If we shadow a 32 bit page table with a long mode page
	 * table we enter this path.
	 */
	if (vcpu->arch.mmu.shadow_root_level == PT64_ROOT_LEVEL) {
		if (vcpu->arch.mmu.lm_root == NULL) {
			/*
			 * The additional page necessary for this is only
			 * allocated on demand.
			 */

			u64 *lm_root;

			lm_root = (void*)get_zeroed_page(GFP_KERNEL);
			if (lm_root == NULL)
				return 1;

			lm_root[0] = __pa(vcpu->arch.mmu.pae_root) | pm_mask;

			vcpu->arch.mmu.lm_root = lm_root;
		}

		vcpu->arch.mmu.root_hpa = __pa(vcpu->arch.mmu.lm_root);
	}

	return 0;
}

static int mmu_alloc_roots(struct kvm_vcpu *vcpu)
{
	if (vcpu->arch.mmu.direct_map)
		return mmu_alloc_direct_roots(vcpu);
	else
		return mmu_alloc_shadow_roots(vcpu);
}

static void mmu_sync_roots(struct kvm_vcpu *vcpu)
{
	int i;
	struct kvm_mmu_page *sp;

	if (vcpu->arch.mmu.direct_map)
		return;

	if (!VALID_PAGE(vcpu->arch.mmu.root_hpa))
		return;

	vcpu_clear_mmio_info(vcpu, MMIO_GVA_ANY);
	kvm_mmu_audit(vcpu, AUDIT_PRE_SYNC);
	if (vcpu->arch.mmu.root_level == PT64_ROOT_LEVEL) {
		hpa_t root = vcpu->arch.mmu.root_hpa;
		sp = page_header(root);
		mmu_sync_children(vcpu, sp);
		kvm_mmu_audit(vcpu, AUDIT_POST_SYNC);
		return;
	}
	for (i = 0; i < 4; ++i) {
		hpa_t root = vcpu->arch.mmu.pae_root[i];

		if (root && VALID_PAGE(root)) {
			root &= PT64_BASE_ADDR_MASK;
			sp = page_header(root);
			mmu_sync_children(vcpu, sp);
		}
	}
	kvm_mmu_audit(vcpu, AUDIT_POST_SYNC);
}

void kvm_mmu_sync_roots(struct kvm_vcpu *vcpu)
{
	spin_lock(&vcpu->kvm->mmu_lock);
	mmu_sync_roots(vcpu);
	spin_unlock(&vcpu->kvm->mmu_lock);
}
EXPORT_SYMBOL_GPL(kvm_mmu_sync_roots);

static gpa_t nonpaging_gva_to_gpa(struct kvm_vcpu *vcpu, gva_t vaddr,
				  u32 access, struct x86_exception *exception)
{
	if (exception)
		exception->error_code = 0;
	return vaddr;
}

static gpa_t nonpaging_gva_to_gpa_nested(struct kvm_vcpu *vcpu, gva_t vaddr,
					 u32 access,
					 struct x86_exception *exception)
{
	if (exception)
		exception->error_code = 0;
	return vcpu->arch.nested_mmu.translate_gpa(vcpu, vaddr, access, exception);
}

static bool quickly_check_mmio_pf(struct kvm_vcpu *vcpu, u64 addr, bool direct)
{
	if (direct)
		return vcpu_match_mmio_gpa(vcpu, addr);

	return vcpu_match_mmio_gva(vcpu, addr);
}


/*
 * On direct hosts, the last spte is only allows two states
 * for mmio page fault:
 *   - It is the mmio spte
 *   - It is zapped or it is being zapped.
 *
 * This function completely checks the spte when the last spte
 * is not the mmio spte.
 */
static bool check_direct_spte_mmio_pf(u64 spte)
{
	return __check_direct_spte_mmio_pf(spte);
}

static u64 walk_shadow_page_get_mmio_spte(struct kvm_vcpu *vcpu, u64 addr)
{
	struct kvm_shadow_walk_iterator iterator;
	u64 spte = 0ull;

	if (!VALID_PAGE(vcpu->arch.mmu.root_hpa))
		return spte;

	walk_shadow_page_lockless_begin(vcpu);
	for_each_shadow_entry_lockless(vcpu, addr, iterator, spte)
		if (!is_shadow_present_pte(spte))
			break;
	walk_shadow_page_lockless_end(vcpu);

	return spte;
}

int handle_mmio_page_fault_common(struct kvm_vcpu *vcpu, u64 addr, bool direct)
{
	u64 spte;

	if (quickly_check_mmio_pf(vcpu, addr, direct))
		return RET_MMIO_PF_EMULATE;

	spte = walk_shadow_page_get_mmio_spte(vcpu, addr);

	if (is_mmio_spte(spte)) {
		gfn_t gfn = get_mmio_spte_gfn(spte);
		unsigned access = get_mmio_spte_access(spte);

		if (!check_mmio_spte(vcpu->kvm, spte))
			return RET_MMIO_PF_INVALID;

		if (direct)
			addr = 0;

		trace_handle_mmio_page_fault(addr, gfn, access);
		vcpu_cache_mmio_info(vcpu, addr, gfn, access);
		return RET_MMIO_PF_EMULATE;
	}

	/*
	 * It's ok if the gva is remapped by other cpus on shadow guest,
	 * it's a BUG if the gfn is not a mmio page.
	 */
	if (direct && !check_direct_spte_mmio_pf(spte))
		return RET_MMIO_PF_BUG;

	/*
	 * If the page table is zapped by other cpus, let CPU fault again on
	 * the address.
	 */
	return RET_MMIO_PF_RETRY;
}
EXPORT_SYMBOL_GPL(handle_mmio_page_fault_common);

static int handle_mmio_page_fault(struct kvm_vcpu *vcpu, u64 addr,
				  u32 error_code, bool direct)
{
	int ret;

	ret = handle_mmio_page_fault_common(vcpu, addr, direct);
	WARN_ON(ret == RET_MMIO_PF_BUG);
	return ret;
}

static int nonpaging_page_fault(struct kvm_vcpu *vcpu, gva_t gva,
				u32 error_code, bool prefault)
{
	gfn_t gfn;
	int r;

	pgprintk("%s: gva %lx error %x\n", __func__, gva, error_code);

	if (unlikely(error_code & PFERR_RSVD_MASK)) {
		r = handle_mmio_page_fault(vcpu, gva, error_code, true);

		if (likely(r != RET_MMIO_PF_INVALID))
			return r;
	}

	r = mmu_topup_memory_caches(vcpu);
	if (r)
		return r;

	MMU_WARN_ON(!VALID_PAGE(vcpu->arch.mmu.root_hpa));

	gfn = gva >> PAGE_SHIFT;

	return nonpaging_map(vcpu, gva & PAGE_MASK,
			     error_code, gfn, prefault);
}

static int kvm_arch_setup_async_pf(struct kvm_vcpu *vcpu, gva_t gva, gfn_t gfn)
{
	struct kvm_arch_async_pf arch;

	arch.token = (vcpu->arch.apf.id++ << 12) | vcpu->vcpu_id;
	arch.gfn = gfn;
	arch.direct_map = vcpu->arch.mmu.direct_map;
	arch.cr3 = vcpu->arch.mmu.get_cr3(vcpu);

	return kvm_setup_async_pf(vcpu, gva, gfn_to_hva(vcpu->kvm, gfn), &arch);
}

static bool can_do_async_pf(struct kvm_vcpu *vcpu)
{
	if (unlikely(!irqchip_in_kernel(vcpu->kvm) ||
		     kvm_event_needs_reinjection(vcpu)))
		return false;

	return kvm_x86_ops->interrupt_allowed(vcpu);
}

static bool try_async_pf(struct kvm_vcpu *vcpu, bool prefault, gfn_t gfn,
			 gva_t gva, pfn_t *pfn, bool write, bool *writable)
{
	bool async;

	*pfn = gfn_to_pfn_async(vcpu->kvm, gfn, &async, write, writable);

	if (!async)
		return false; /* *pfn has correct page already */

	if (!prefault && can_do_async_pf(vcpu)) {
		trace_kvm_try_async_get_page(gva, gfn);
		if (kvm_find_async_pf_gfn(vcpu, gfn)) {
			trace_kvm_async_pf_doublefault(gva, gfn);
			kvm_make_request(KVM_REQ_APF_HALT, vcpu);
			return true;
		} else if (kvm_arch_setup_async_pf(vcpu, gva, gfn))
			return true;
	}

	*pfn = gfn_to_pfn_prot(vcpu->kvm, gfn, write, writable);

	return false;
}

static int tdp_page_fault(struct kvm_vcpu *vcpu, gva_t gpa, u32 error_code,
			  bool prefault)
{
	pfn_t pfn;
	int r;
	int level;
	int force_pt_level;
	gfn_t gfn = gpa >> PAGE_SHIFT;
	unsigned long mmu_seq;
	int write = error_code & PFERR_WRITE_MASK;
	bool map_writable;

	MMU_WARN_ON(!VALID_PAGE(vcpu->arch.mmu.root_hpa));

	if (unlikely(error_code & PFERR_RSVD_MASK)) {
		r = handle_mmio_page_fault(vcpu, gpa, error_code, true);

		if (likely(r != RET_MMIO_PF_INVALID))
			return r;
	}

	r = mmu_topup_memory_caches(vcpu);
	if (r)
		return r;

	force_pt_level = mapping_level_dirty_bitmap(vcpu, gfn);
	if (likely(!force_pt_level)) {
		level = mapping_level(vcpu, gfn);
		gfn &= ~(KVM_PAGES_PER_HPAGE(level) - 1);
	} else
		level = PT_PAGE_TABLE_LEVEL;

	if (fast_page_fault(vcpu, gpa, level, error_code))
		return 0;

	mmu_seq = vcpu->kvm->mmu_notifier_seq;
	smp_rmb();

	if (try_async_pf(vcpu, prefault, gfn, gpa, &pfn, write, &map_writable))
		return 0;

	if (handle_abnormal_pfn(vcpu, 0, gfn, pfn, ACC_ALL, &r))
		return r;

	spin_lock(&vcpu->kvm->mmu_lock);
	if (mmu_notifier_retry(vcpu->kvm, mmu_seq))
		goto out_unlock;
	make_mmu_pages_available(vcpu);
	if (likely(!force_pt_level))
		transparent_hugepage_adjust(vcpu, &gfn, &pfn, &level);
	r = __direct_map(vcpu, gpa, write, map_writable,
			 level, gfn, pfn, prefault);
	spin_unlock(&vcpu->kvm->mmu_lock);

	return r;

out_unlock:
	spin_unlock(&vcpu->kvm->mmu_lock);
	kvm_release_pfn_clean(pfn);
	return 0;
}

static void nonpaging_init_context(struct kvm_vcpu *vcpu,
				   struct kvm_mmu *context)
{
	context->page_fault = nonpaging_page_fault;
	context->gva_to_gpa = nonpaging_gva_to_gpa;
	context->sync_page = nonpaging_sync_page;
	context->invlpg = nonpaging_invlpg;
	context->update_pte = nonpaging_update_pte;
	context->root_level = 0;
	context->shadow_root_level = PT32E_ROOT_LEVEL;
	context->root_hpa = INVALID_PAGE;
	context->direct_map = true;
	context->nx = false;
}

void kvm_mmu_new_cr3(struct kvm_vcpu *vcpu)
{
	mmu_free_roots(vcpu);
}

static unsigned long get_cr3(struct kvm_vcpu *vcpu)
{
	return kvm_read_cr3(vcpu);
}

static void inject_page_fault(struct kvm_vcpu *vcpu,
			      struct x86_exception *fault)
{
	vcpu->arch.mmu.inject_page_fault(vcpu, fault);
}

static bool sync_mmio_spte(struct kvm *kvm, u64 *sptep, gfn_t gfn,
			   unsigned access, int *nr_present)
{
	if (unlikely(is_mmio_spte(*sptep))) {
		if (gfn != get_mmio_spte_gfn(*sptep)) {
			mmu_spte_clear_no_track(sptep);
			return true;
		}

		(*nr_present)++;
		mark_mmio_spte(kvm, sptep, gfn, access);
		return true;
	}

	return false;
}

static inline bool is_last_gpte(struct kvm_mmu *mmu, unsigned level, unsigned gpte)
{
	unsigned index;

	index = level - 1;
	index |= (gpte & PT_PAGE_SIZE_MASK) >> (PT_PAGE_SIZE_SHIFT - 2);
	return mmu->last_pte_bitmap & (1 << index);
}

#define PTTYPE_EPT 18 /* arbitrary */
#define PTTYPE PTTYPE_EPT
#include "paging_tmpl.h"
#undef PTTYPE

#define PTTYPE 64
#include "paging_tmpl.h"
#undef PTTYPE

#define PTTYPE 32
#include "paging_tmpl.h"
#undef PTTYPE

static void reset_rsvds_bits_mask(struct kvm_vcpu *vcpu,
				  struct kvm_mmu *context)
{
	int maxphyaddr = cpuid_maxphyaddr(vcpu);
	u64 exb_bit_rsvd = 0;
	u64 gbpages_bit_rsvd = 0;
	u64 nonleaf_bit8_rsvd = 0;

	context->bad_mt_xwr = 0;

	if (!context->nx)
		exb_bit_rsvd = rsvd_bits(63, 63);
	if (!guest_cpuid_has_gbpages(vcpu))
		gbpages_bit_rsvd = rsvd_bits(7, 7);

	/*
	 * Non-leaf PML4Es and PDPEs reserve bit 8 (which would be the G bit for
	 * leaf entries) on AMD CPUs only.
	 */
	if (guest_cpuid_is_amd(vcpu))
		nonleaf_bit8_rsvd = rsvd_bits(8, 8);

	switch (context->root_level) {
	case PT32_ROOT_LEVEL:
		/* no rsvd bits for 2 level 4K page table entries */
		context->rsvd_bits_mask[0][1] = 0;
		context->rsvd_bits_mask[0][0] = 0;
		context->rsvd_bits_mask[1][0] = context->rsvd_bits_mask[0][0];

		if (!is_pse(vcpu)) {
			context->rsvd_bits_mask[1][1] = 0;
			break;
		}

		if (is_cpuid_PSE36())
			/* 36bits PSE 4MB page */
			context->rsvd_bits_mask[1][1] = rsvd_bits(17, 21);
		else
			/* 32 bits PSE 4MB page */
			context->rsvd_bits_mask[1][1] = rsvd_bits(13, 21);
		break;
	case PT32E_ROOT_LEVEL:
		context->rsvd_bits_mask[0][2] =
			rsvd_bits(maxphyaddr, 63) |
			rsvd_bits(5, 8) | rsvd_bits(1, 2);	/* PDPTE */
		context->rsvd_bits_mask[0][1] = exb_bit_rsvd |
			rsvd_bits(maxphyaddr, 62);	/* PDE */
		context->rsvd_bits_mask[0][0] = exb_bit_rsvd |
			rsvd_bits(maxphyaddr, 62); 	/* PTE */
		context->rsvd_bits_mask[1][1] = exb_bit_rsvd |
			rsvd_bits(maxphyaddr, 62) |
			rsvd_bits(13, 20);		/* large page */
		context->rsvd_bits_mask[1][0] = context->rsvd_bits_mask[0][0];
		break;
	case PT64_ROOT_LEVEL:
		context->rsvd_bits_mask[0][3] = exb_bit_rsvd |
			nonleaf_bit8_rsvd | rsvd_bits(7, 7) | rsvd_bits(maxphyaddr, 51);
		context->rsvd_bits_mask[0][2] = exb_bit_rsvd |
			nonleaf_bit8_rsvd | gbpages_bit_rsvd | rsvd_bits(maxphyaddr, 51);
		context->rsvd_bits_mask[0][1] = exb_bit_rsvd |
			rsvd_bits(maxphyaddr, 51);
		context->rsvd_bits_mask[0][0] = exb_bit_rsvd |
			rsvd_bits(maxphyaddr, 51);
		context->rsvd_bits_mask[1][3] = context->rsvd_bits_mask[0][3];
		context->rsvd_bits_mask[1][2] = exb_bit_rsvd |
			gbpages_bit_rsvd | rsvd_bits(maxphyaddr, 51) |
			rsvd_bits(13, 29);
		context->rsvd_bits_mask[1][1] = exb_bit_rsvd |
			rsvd_bits(maxphyaddr, 51) |
			rsvd_bits(13, 20);		/* large page */
		context->rsvd_bits_mask[1][0] = context->rsvd_bits_mask[0][0];
		break;
	}
}

static void reset_rsvds_bits_mask_ept(struct kvm_vcpu *vcpu,
		struct kvm_mmu *context, bool execonly)
{
	int maxphyaddr = cpuid_maxphyaddr(vcpu);
	int pte;

	context->rsvd_bits_mask[0][3] =
		rsvd_bits(maxphyaddr, 51) | rsvd_bits(3, 7);
	context->rsvd_bits_mask[0][2] =
		rsvd_bits(maxphyaddr, 51) | rsvd_bits(3, 6);
	context->rsvd_bits_mask[0][1] =
		rsvd_bits(maxphyaddr, 51) | rsvd_bits(3, 6);
	context->rsvd_bits_mask[0][0] = rsvd_bits(maxphyaddr, 51);

	/* large page */
	context->rsvd_bits_mask[1][3] = context->rsvd_bits_mask[0][3];
	context->rsvd_bits_mask[1][2] =
		rsvd_bits(maxphyaddr, 51) | rsvd_bits(12, 29);
	context->rsvd_bits_mask[1][1] =
		rsvd_bits(maxphyaddr, 51) | rsvd_bits(12, 20);
	context->rsvd_bits_mask[1][0] = context->rsvd_bits_mask[0][0];

	for (pte = 0; pte < 64; pte++) {
		int rwx_bits = pte & 7;
		int mt = pte >> 3;
		if (mt == 0x2 || mt == 0x3 || mt == 0x7 ||
				rwx_bits == 0x2 || rwx_bits == 0x6 ||
				(rwx_bits == 0x4 && !execonly))
			context->bad_mt_xwr |= (1ull << pte);
	}
}

static void update_permission_bitmask(struct kvm_vcpu *vcpu,
				      struct kvm_mmu *mmu, bool ept)
{
	unsigned bit, byte, pfec;
	u8 map;
	bool fault, x, w, u, wf, uf, ff, smapf, cr4_smap, cr4_smep, smap = 0;

	cr4_smep = kvm_read_cr4_bits(vcpu, X86_CR4_SMEP);
	cr4_smap = kvm_read_cr4_bits(vcpu, X86_CR4_SMAP);
	for (byte = 0; byte < ARRAY_SIZE(mmu->permissions); ++byte) {
		pfec = byte << 1;
		map = 0;
		wf = pfec & PFERR_WRITE_MASK;
		uf = pfec & PFERR_USER_MASK;
		ff = pfec & PFERR_FETCH_MASK;
		/*
		 * PFERR_RSVD_MASK bit is set in PFEC if the access is not
		 * subject to SMAP restrictions, and cleared otherwise. The
		 * bit is only meaningful if the SMAP bit is set in CR4.
		 */
		smapf = !(pfec & PFERR_RSVD_MASK);
		for (bit = 0; bit < 8; ++bit) {
			x = bit & ACC_EXEC_MASK;
			w = bit & ACC_WRITE_MASK;
			u = bit & ACC_USER_MASK;

			if (!ept) {
				/* Not really needed: !nx will cause pte.nx to fault */
				x |= !mmu->nx;
				/* Allow supervisor writes if !cr0.wp */
				w |= !is_write_protection(vcpu) && !uf;
				/* Disallow supervisor fetches of user code if cr4.smep */
				x &= !(cr4_smep && u && !uf);

				/*
				 * SMAP:kernel-mode data accesses from user-mode
				 * mappings should fault. A fault is considered
				 * as a SMAP violation if all of the following
				 * conditions are ture:
				 *   - X86_CR4_SMAP is set in CR4
				 *   - An user page is accessed
				 *   - Page fault in kernel mode
				 *   - if CPL = 3 or X86_EFLAGS_AC is clear
				 *
				 *   Here, we cover the first three conditions.
				 *   The fourth is computed dynamically in
				 *   permission_fault() and is in smapf.
				 *
				 *   Also, SMAP does not affect instruction
				 *   fetches, add the !ff check here to make it
				 *   clearer.
				 */
				smap = cr4_smap && u && !uf && !ff;
			} else
				/* Not really needed: no U/S accesses on ept  */
				u = 1;

			fault = (ff && !x) || (uf && !u) || (wf && !w) ||
				(smapf && smap);
			map |= fault << bit;
		}
		mmu->permissions[byte] = map;
	}
}

static void update_last_pte_bitmap(struct kvm_vcpu *vcpu, struct kvm_mmu *mmu)
{
	u8 map;
	unsigned level, root_level = mmu->root_level;
	const unsigned ps_set_index = 1 << 2;  /* bit 2 of index: ps */

	if (root_level == PT32E_ROOT_LEVEL)
		--root_level;
	/* PT_PAGE_TABLE_LEVEL always terminates */
	map = 1 | (1 << ps_set_index);
	for (level = PT_DIRECTORY_LEVEL; level <= root_level; ++level) {
		if (level <= PT_PDPE_LEVEL
		    && (mmu->root_level >= PT32E_ROOT_LEVEL || is_pse(vcpu)))
			map |= 1 << (ps_set_index | (level - 1));
	}
	mmu->last_pte_bitmap = map;
}

static void paging64_init_context_common(struct kvm_vcpu *vcpu,
					 struct kvm_mmu *context,
					 int level)
{
	context->nx = is_nx(vcpu);
	context->root_level = level;

	reset_rsvds_bits_mask(vcpu, context);
	update_permission_bitmask(vcpu, context, false);
	update_last_pte_bitmap(vcpu, context);

	MMU_WARN_ON(!is_pae(vcpu));
	context->page_fault = paging64_page_fault;
	context->gva_to_gpa = paging64_gva_to_gpa;
	context->sync_page = paging64_sync_page;
	context->invlpg = paging64_invlpg;
	context->update_pte = paging64_update_pte;
	context->shadow_root_level = level;
	context->root_hpa = INVALID_PAGE;
	context->direct_map = false;
}

static void paging64_init_context(struct kvm_vcpu *vcpu,
				  struct kvm_mmu *context)
{
	paging64_init_context_common(vcpu, context, PT64_ROOT_LEVEL);
}

static void paging32_init_context(struct kvm_vcpu *vcpu,
				  struct kvm_mmu *context)
{
	context->nx = false;
	context->root_level = PT32_ROOT_LEVEL;

	reset_rsvds_bits_mask(vcpu, context);
	update_permission_bitmask(vcpu, context, false);
	update_last_pte_bitmap(vcpu, context);

	context->page_fault = paging32_page_fault;
	context->gva_to_gpa = paging32_gva_to_gpa;
	context->sync_page = paging32_sync_page;
	context->invlpg = paging32_invlpg;
	context->update_pte = paging32_update_pte;
	context->shadow_root_level = PT32E_ROOT_LEVEL;
	context->root_hpa = INVALID_PAGE;
	context->direct_map = false;
}

static void paging32E_init_context(struct kvm_vcpu *vcpu,
				   struct kvm_mmu *context)
{
	paging64_init_context_common(vcpu, context, PT32E_ROOT_LEVEL);
}

static void init_kvm_tdp_mmu(struct kvm_vcpu *vcpu)
{
	struct kvm_mmu *context = &vcpu->arch.mmu;

	context->base_role.word = 0;
	context->page_fault = tdp_page_fault;
	context->sync_page = nonpaging_sync_page;
	context->invlpg = nonpaging_invlpg;
	context->update_pte = nonpaging_update_pte;
	context->shadow_root_level = kvm_x86_ops->get_tdp_level();
	context->root_hpa = INVALID_PAGE;
	context->direct_map = true;
	context->set_cr3 = kvm_x86_ops->set_tdp_cr3;
	context->get_cr3 = get_cr3;
	context->get_pdptr = kvm_pdptr_read;
	context->inject_page_fault = kvm_inject_page_fault;

	if (!is_paging(vcpu)) {
		context->nx = false;
		context->gva_to_gpa = nonpaging_gva_to_gpa;
		context->root_level = 0;
	} else if (is_long_mode(vcpu)) {
		context->nx = is_nx(vcpu);
		context->root_level = PT64_ROOT_LEVEL;
		reset_rsvds_bits_mask(vcpu, context);
		context->gva_to_gpa = paging64_gva_to_gpa;
	} else if (is_pae(vcpu)) {
		context->nx = is_nx(vcpu);
		context->root_level = PT32E_ROOT_LEVEL;
		reset_rsvds_bits_mask(vcpu, context);
		context->gva_to_gpa = paging64_gva_to_gpa;
	} else {
		context->nx = false;
		context->root_level = PT32_ROOT_LEVEL;
		reset_rsvds_bits_mask(vcpu, context);
		context->gva_to_gpa = paging32_gva_to_gpa;
	}

	update_permission_bitmask(vcpu, context, false);
	update_last_pte_bitmap(vcpu, context);
}

void kvm_init_shadow_mmu(struct kvm_vcpu *vcpu)
{
	bool smep = kvm_read_cr4_bits(vcpu, X86_CR4_SMEP);
	bool smap = kvm_read_cr4_bits(vcpu, X86_CR4_SMAP);
	struct kvm_mmu *context = &vcpu->arch.mmu;

	MMU_WARN_ON(VALID_PAGE(context->root_hpa));

	if (!is_paging(vcpu))
		nonpaging_init_context(vcpu, context);
	else if (is_long_mode(vcpu))
		paging64_init_context(vcpu, context);
	else if (is_pae(vcpu))
		paging32E_init_context(vcpu, context);
	else
		paging32_init_context(vcpu, context);

	context->base_role.nxe = is_nx(vcpu);
	context->base_role.cr4_pae = !!is_pae(vcpu);
	context->base_role.cr0_wp  = is_write_protection(vcpu);
	context->base_role.smep_andnot_wp
		= smep && !is_write_protection(vcpu);
	context->base_role.smap_andnot_wp
		= smap && !is_write_protection(vcpu);
}
EXPORT_SYMBOL_GPL(kvm_init_shadow_mmu);

void kvm_init_shadow_ept_mmu(struct kvm_vcpu *vcpu, bool execonly)
{
	struct kvm_mmu *context = &vcpu->arch.mmu;

	MMU_WARN_ON(VALID_PAGE(context->root_hpa));

	context->shadow_root_level = kvm_x86_ops->get_tdp_level();

	context->nx = true;
	context->page_fault = ept_page_fault;
	context->gva_to_gpa = ept_gva_to_gpa;
	context->sync_page = ept_sync_page;
	context->invlpg = ept_invlpg;
	context->update_pte = ept_update_pte;
	context->root_level = context->shadow_root_level;
	context->root_hpa = INVALID_PAGE;
	context->direct_map = false;

	update_permission_bitmask(vcpu, context, true);
	reset_rsvds_bits_mask_ept(vcpu, context, execonly);
}
EXPORT_SYMBOL_GPL(kvm_init_shadow_ept_mmu);

static void init_kvm_softmmu(struct kvm_vcpu *vcpu)
{
	struct kvm_mmu *context = &vcpu->arch.mmu;

	kvm_init_shadow_mmu(vcpu);
	context->set_cr3           = kvm_x86_ops->set_cr3;
	context->get_cr3           = get_cr3;
	context->get_pdptr         = kvm_pdptr_read;
	context->inject_page_fault = kvm_inject_page_fault;
}

static void init_kvm_nested_mmu(struct kvm_vcpu *vcpu)
{
	struct kvm_mmu *g_context = &vcpu->arch.nested_mmu;

	g_context->get_cr3           = get_cr3;
	g_context->get_pdptr         = kvm_pdptr_read;
	g_context->inject_page_fault = kvm_inject_page_fault;

	/*
	 * Note that arch.mmu.gva_to_gpa translates l2_gva to l1_gpa. The
	 * translation of l2_gpa to l1_gpa addresses is done using the
	 * arch.nested_mmu.gva_to_gpa function. Basically the gva_to_gpa
	 * functions between mmu and nested_mmu are swapped.
	 */
	if (!is_paging(vcpu)) {
		g_context->nx = false;
		g_context->root_level = 0;
		g_context->gva_to_gpa = nonpaging_gva_to_gpa_nested;
	} else if (is_long_mode(vcpu)) {
		g_context->nx = is_nx(vcpu);
		g_context->root_level = PT64_ROOT_LEVEL;
		reset_rsvds_bits_mask(vcpu, g_context);
		g_context->gva_to_gpa = paging64_gva_to_gpa_nested;
	} else if (is_pae(vcpu)) {
		g_context->nx = is_nx(vcpu);
		g_context->root_level = PT32E_ROOT_LEVEL;
		reset_rsvds_bits_mask(vcpu, g_context);
		g_context->gva_to_gpa = paging64_gva_to_gpa_nested;
	} else {
		g_context->nx = false;
		g_context->root_level = PT32_ROOT_LEVEL;
		reset_rsvds_bits_mask(vcpu, g_context);
		g_context->gva_to_gpa = paging32_gva_to_gpa_nested;
	}

	update_permission_bitmask(vcpu, g_context, false);
	update_last_pte_bitmap(vcpu, g_context);
}

static void init_kvm_mmu(struct kvm_vcpu *vcpu)
{
	if (mmu_is_nested(vcpu))
		init_kvm_nested_mmu(vcpu);
	else if (tdp_enabled)
		init_kvm_tdp_mmu(vcpu);
	else
		init_kvm_softmmu(vcpu);
}

void kvm_mmu_reset_context(struct kvm_vcpu *vcpu)
{
	kvm_mmu_unload(vcpu);
	init_kvm_mmu(vcpu);
}
EXPORT_SYMBOL_GPL(kvm_mmu_reset_context);

int kvm_mmu_load(struct kvm_vcpu *vcpu)
{
	int r;

	r = mmu_topup_memory_caches(vcpu);
	if (r)
		goto out;
	r = mmu_alloc_roots(vcpu);
	kvm_mmu_sync_roots(vcpu);
	if (r)
		goto out;
	/* set_cr3() should ensure TLB has been flushed */
	vcpu->arch.mmu.set_cr3(vcpu, vcpu->arch.mmu.root_hpa);
out:
	return r;
}
EXPORT_SYMBOL_GPL(kvm_mmu_load);

void kvm_mmu_unload(struct kvm_vcpu *vcpu)
{
	mmu_free_roots(vcpu);
	WARN_ON(VALID_PAGE(vcpu->arch.mmu.root_hpa));
}
EXPORT_SYMBOL_GPL(kvm_mmu_unload);

static void mmu_pte_write_new_pte(struct kvm_vcpu *vcpu,
				  struct kvm_mmu_page *sp, u64 *spte,
				  const void *new)
{
	if (sp->role.level != PT_PAGE_TABLE_LEVEL) {
		++vcpu->kvm->stat.mmu_pde_zapped;
		return;
        }

	++vcpu->kvm->stat.mmu_pte_updated;
	vcpu->arch.mmu.update_pte(vcpu, sp, spte, new);
}

static bool need_remote_flush(u64 old, u64 new)
{
	if (!is_shadow_present_pte(old))
		return false;
	if (!is_shadow_present_pte(new))
		return true;
	if ((old ^ new) & PT64_BASE_ADDR_MASK)
		return true;
	old ^= shadow_nx_mask;
	new ^= shadow_nx_mask;
	return (old & ~new & PT64_PERM_MASK) != 0;
}

static void mmu_pte_write_flush_tlb(struct kvm_vcpu *vcpu, bool zap_page,
				    bool remote_flush, bool local_flush)
{
	if (zap_page)
		return;

	if (remote_flush)
		kvm_flush_remote_tlbs(vcpu->kvm);
	else if (local_flush)
		kvm_make_request(KVM_REQ_TLB_FLUSH, vcpu);
}

static u64 mmu_pte_write_fetch_gpte(struct kvm_vcpu *vcpu, gpa_t *gpa,
				    const u8 *new, int *bytes)
{
	u64 gentry;
	int r;

	/*
	 * Assume that the pte write on a page table of the same type
	 * as the current vcpu paging mode since we update the sptes only
	 * when they have the same mode.
	 */
	if (is_pae(vcpu) && *bytes == 4) {
		/* Handle a 32-bit guest writing two halves of a 64-bit gpte */
		*gpa &= ~(gpa_t)7;
		*bytes = 8;
		r = kvm_read_guest(vcpu->kvm, *gpa, &gentry, 8);
		if (r)
			gentry = 0;
		new = (const u8 *)&gentry;
	}

	switch (*bytes) {
	case 4:
		gentry = *(const u32 *)new;
		break;
	case 8:
		gentry = *(const u64 *)new;
		break;
	default:
		gentry = 0;
		break;
	}

	return gentry;
}

/*
 * If we're seeing too many writes to a page, it may no longer be a page table,
 * or we may be forking, in which case it is better to unmap the page.
 */
static bool detect_write_flooding(struct kvm_mmu_page *sp)
{
	/*
	 * Skip write-flooding detected for the sp whose level is 1, because
	 * it can become unsync, then the guest page is not write-protected.
	 */
	if (sp->role.level == PT_PAGE_TABLE_LEVEL)
		return false;

	return ++sp->write_flooding_count >= 3;
}

/*
 * Misaligned accesses are too much trouble to fix up; also, they usually
 * indicate a page is not used as a page table.
 */
static bool detect_write_misaligned(struct kvm_mmu_page *sp, gpa_t gpa,
				    int bytes)
{
	unsigned offset, pte_size, misaligned;

	pgprintk("misaligned: gpa %llx bytes %d role %x\n",
		 gpa, bytes, sp->role.word);

	offset = offset_in_page(gpa);
	pte_size = sp->role.cr4_pae ? 8 : 4;

	/*
	 * Sometimes, the OS only writes the last one bytes to update status
	 * bits, for example, in linux, andb instruction is used in clear_bit().
	 */
	if (!(offset & (pte_size - 1)) && bytes == 1)
		return false;

	misaligned = (offset ^ (offset + bytes - 1)) & ~(pte_size - 1);
	misaligned |= bytes < 4;

	return misaligned;
}

static u64 *get_written_sptes(struct kvm_mmu_page *sp, gpa_t gpa, int *nspte)
{
	unsigned page_offset, quadrant;
	u64 *spte;
	int level;

	page_offset = offset_in_page(gpa);
	level = sp->role.level;
	*nspte = 1;
	if (!sp->role.cr4_pae) {
		page_offset <<= 1;	/* 32->64 */
		/*
		 * A 32-bit pde maps 4MB while the shadow pdes map
		 * only 2MB.  So we need to double the offset again
		 * and zap two pdes instead of one.
		 */
		if (level == PT32_ROOT_LEVEL) {
			page_offset &= ~7; /* kill rounding error */
			page_offset <<= 1;
			*nspte = 2;
		}
		quadrant = page_offset >> PAGE_SHIFT;
		page_offset &= ~PAGE_MASK;
		if (quadrant != sp->role.quadrant)
			return NULL;
	}

	spte = &sp->spt[page_offset / sizeof(*spte)];
	return spte;
}

void kvm_mmu_pte_write(struct kvm_vcpu *vcpu, gpa_t gpa,
		       const u8 *new, int bytes)
{
	gfn_t gfn = gpa >> PAGE_SHIFT;
	struct kvm_mmu_page *sp;
	LIST_HEAD(invalid_list);
	u64 entry, gentry, *spte;
	int npte;
	bool remote_flush, local_flush, zap_page;
<<<<<<< HEAD
	union kvm_mmu_page_role mask = (union kvm_mmu_page_role) {
		.cr0_wp = 1,
		.cr4_pae = 1,
		.nxe = 1,
		.smep_andnot_wp = 1,
		.smap_andnot_wp = 1,
	};
=======
	union kvm_mmu_page_role mask = { };

	mask.cr0_wp = 1;
	mask.cr4_pae = 1;
	mask.nxe = 1;
	mask.smep_andnot_wp = 1;
	mask.smap_andnot_wp = 1;
>>>>>>> c99d49a8

	/*
	 * If we don't have indirect shadow pages, it means no page is
	 * write-protected, so we can exit simply.
	 */
	if (!ACCESS_ONCE(vcpu->kvm->arch.indirect_shadow_pages))
		return;

	zap_page = remote_flush = local_flush = false;

	pgprintk("%s: gpa %llx bytes %d\n", __func__, gpa, bytes);

	gentry = mmu_pte_write_fetch_gpte(vcpu, &gpa, new, &bytes);

	/*
	 * No need to care whether allocation memory is successful
	 * or not since pte prefetch is skiped if it does not have
	 * enough objects in the cache.
	 */
	mmu_topup_memory_caches(vcpu);

	spin_lock(&vcpu->kvm->mmu_lock);
	++vcpu->kvm->stat.mmu_pte_write;
	kvm_mmu_audit(vcpu, AUDIT_PRE_PTE_WRITE);

	for_each_gfn_indirect_valid_sp(vcpu->kvm, sp, gfn) {
		if (detect_write_misaligned(sp, gpa, bytes) ||
		      detect_write_flooding(sp)) {
			zap_page |= !!kvm_mmu_prepare_zap_page(vcpu->kvm, sp,
						     &invalid_list);
			++vcpu->kvm->stat.mmu_flooded;
			continue;
		}

		spte = get_written_sptes(sp, gpa, &npte);
		if (!spte)
			continue;

		local_flush = true;
		while (npte--) {
			entry = *spte;
			mmu_page_zap_pte(vcpu->kvm, sp, spte);
			if (gentry &&
			      !((sp->role.word ^ vcpu->arch.mmu.base_role.word)
			      & mask.word) && rmap_can_add(vcpu))
				mmu_pte_write_new_pte(vcpu, sp, spte, &gentry);
			if (need_remote_flush(entry, *spte))
				remote_flush = true;
			++spte;
		}
	}
	mmu_pte_write_flush_tlb(vcpu, zap_page, remote_flush, local_flush);
	kvm_mmu_commit_zap_page(vcpu->kvm, &invalid_list);
	kvm_mmu_audit(vcpu, AUDIT_POST_PTE_WRITE);
	spin_unlock(&vcpu->kvm->mmu_lock);
}

int kvm_mmu_unprotect_page_virt(struct kvm_vcpu *vcpu, gva_t gva)
{
	gpa_t gpa;
	int r;

	if (vcpu->arch.mmu.direct_map)
		return 0;

	gpa = kvm_mmu_gva_to_gpa_read(vcpu, gva, NULL);

	r = kvm_mmu_unprotect_page(vcpu->kvm, gpa >> PAGE_SHIFT);

	return r;
}
EXPORT_SYMBOL_GPL(kvm_mmu_unprotect_page_virt);

static void make_mmu_pages_available(struct kvm_vcpu *vcpu)
{
	LIST_HEAD(invalid_list);

	if (likely(kvm_mmu_available_pages(vcpu->kvm) >= KVM_MIN_FREE_MMU_PAGES))
		return;

	while (kvm_mmu_available_pages(vcpu->kvm) < KVM_REFILL_PAGES) {
		if (!prepare_zap_oldest_mmu_page(vcpu->kvm, &invalid_list))
			break;

		++vcpu->kvm->stat.mmu_recycled;
	}
	kvm_mmu_commit_zap_page(vcpu->kvm, &invalid_list);
}

static bool is_mmio_page_fault(struct kvm_vcpu *vcpu, gva_t addr)
{
	if (vcpu->arch.mmu.direct_map || mmu_is_nested(vcpu))
		return vcpu_match_mmio_gpa(vcpu, addr);

	return vcpu_match_mmio_gva(vcpu, addr);
}

int kvm_mmu_page_fault(struct kvm_vcpu *vcpu, gva_t cr2, u32 error_code,
		       void *insn, int insn_len)
{
	int r, emulation_type = EMULTYPE_RETRY;
	enum emulation_result er;

	r = vcpu->arch.mmu.page_fault(vcpu, cr2, error_code, false);
	if (r < 0)
		goto out;

	if (!r) {
		r = 1;
		goto out;
	}

	if (is_mmio_page_fault(vcpu, cr2))
		emulation_type = 0;

	er = x86_emulate_instruction(vcpu, cr2, emulation_type, insn, insn_len);

	switch (er) {
	case EMULATE_DONE:
		return 1;
	case EMULATE_USER_EXIT:
		++vcpu->stat.mmio_exits;
		/* fall through */
	case EMULATE_FAIL:
		return 0;
	default:
		BUG();
	}
out:
	return r;
}
EXPORT_SYMBOL_GPL(kvm_mmu_page_fault);

void kvm_mmu_invlpg(struct kvm_vcpu *vcpu, gva_t gva)
{
	vcpu->arch.mmu.invlpg(vcpu, gva);
	kvm_make_request(KVM_REQ_TLB_FLUSH, vcpu);
	++vcpu->stat.invlpg;
}
EXPORT_SYMBOL_GPL(kvm_mmu_invlpg);

void kvm_enable_tdp(void)
{
	tdp_enabled = true;
}
EXPORT_SYMBOL_GPL(kvm_enable_tdp);

void kvm_disable_tdp(void)
{
	tdp_enabled = false;
}
EXPORT_SYMBOL_GPL(kvm_disable_tdp);

static void free_mmu_pages(struct kvm_vcpu *vcpu)
{
	free_page((unsigned long)vcpu->arch.mmu.pae_root);
	if (vcpu->arch.mmu.lm_root != NULL)
		free_page((unsigned long)vcpu->arch.mmu.lm_root);
}

static int alloc_mmu_pages(struct kvm_vcpu *vcpu)
{
	struct page *page;
	int i;

	/*
	 * When emulating 32-bit mode, cr3 is only 32 bits even on x86_64.
	 * Therefore we need to allocate shadow page tables in the first
	 * 4GB of memory, which happens to fit the DMA32 zone.
	 */
	page = alloc_page(GFP_KERNEL | __GFP_DMA32);
	if (!page)
		return -ENOMEM;

	vcpu->arch.mmu.pae_root = page_address(page);
	for (i = 0; i < 4; ++i)
		vcpu->arch.mmu.pae_root[i] = INVALID_PAGE;

	return 0;
}

int kvm_mmu_create(struct kvm_vcpu *vcpu)
{
	vcpu->arch.walk_mmu = &vcpu->arch.mmu;
	vcpu->arch.mmu.root_hpa = INVALID_PAGE;
	vcpu->arch.mmu.translate_gpa = translate_gpa;
	vcpu->arch.nested_mmu.translate_gpa = translate_nested_gpa;

	return alloc_mmu_pages(vcpu);
}

void kvm_mmu_setup(struct kvm_vcpu *vcpu)
{
	MMU_WARN_ON(VALID_PAGE(vcpu->arch.mmu.root_hpa));

	init_kvm_mmu(vcpu);
}

void kvm_mmu_slot_remove_write_access(struct kvm *kvm,
				      struct kvm_memory_slot *memslot)
{
	gfn_t last_gfn;
	int i;
	bool flush = false;

	last_gfn = memslot->base_gfn + memslot->npages - 1;

	spin_lock(&kvm->mmu_lock);

	for (i = PT_PAGE_TABLE_LEVEL;
	     i < PT_PAGE_TABLE_LEVEL + KVM_NR_PAGE_SIZES; ++i) {
		unsigned long *rmapp;
		unsigned long last_index, index;

		rmapp = memslot->arch.rmap[i - PT_PAGE_TABLE_LEVEL];
		last_index = gfn_to_index(last_gfn, memslot->base_gfn, i);

		for (index = 0; index <= last_index; ++index, ++rmapp) {
			if (*rmapp)
				flush |= __rmap_write_protect(kvm, rmapp,
						false);

			if (need_resched() || spin_needbreak(&kvm->mmu_lock))
				cond_resched_lock(&kvm->mmu_lock);
		}
	}

	spin_unlock(&kvm->mmu_lock);

	/*
	 * kvm_mmu_slot_remove_write_access() and kvm_vm_ioctl_get_dirty_log()
	 * which do tlb flush out of mmu-lock should be serialized by
	 * kvm->slots_lock otherwise tlb flush would be missed.
	 */
	lockdep_assert_held(&kvm->slots_lock);

	/*
	 * We can flush all the TLBs out of the mmu lock without TLB
	 * corruption since we just change the spte from writable to
	 * readonly so that we only need to care the case of changing
	 * spte from present to present (changing the spte from present
	 * to nonpresent will flush all the TLBs immediately), in other
	 * words, the only case we care is mmu_spte_update() where we
	 * haved checked SPTE_HOST_WRITEABLE | SPTE_MMU_WRITEABLE
	 * instead of PT_WRITABLE_MASK, that means it does not depend
	 * on PT_WRITABLE_MASK anymore.
	 */
	if (flush)
		kvm_flush_remote_tlbs(kvm);
}

static bool kvm_mmu_zap_collapsible_spte(struct kvm *kvm,
		unsigned long *rmapp)
{
	u64 *sptep;
	struct rmap_iterator iter;
	int need_tlb_flush = 0;
	pfn_t pfn;
	struct kvm_mmu_page *sp;

	for (sptep = rmap_get_first(*rmapp, &iter); sptep;) {
		BUG_ON(!(*sptep & PT_PRESENT_MASK));

		sp = page_header(__pa(sptep));
		pfn = spte_to_pfn(*sptep);

		/*
		 * We cannot do huge page mapping for indirect shadow pages,
		 * which are found on the last rmap (level = 1) when not using
		 * tdp; such shadow pages are synced with the page table in
		 * the guest, and the guest page table is using 4K page size
		 * mapping if the indirect sp has level = 1.
		 */
		if (sp->role.direct &&
			!kvm_is_reserved_pfn(pfn) &&
			PageTransCompound(pfn_to_page(pfn))) {
			drop_spte(kvm, sptep);
			sptep = rmap_get_first(*rmapp, &iter);
			need_tlb_flush = 1;
		} else
			sptep = rmap_get_next(&iter);
	}

	return need_tlb_flush;
}

void kvm_mmu_zap_collapsible_sptes(struct kvm *kvm,
			struct kvm_memory_slot *memslot)
{
	bool flush = false;
	unsigned long *rmapp;
	unsigned long last_index, index;

	spin_lock(&kvm->mmu_lock);

	rmapp = memslot->arch.rmap[0];
	last_index = gfn_to_index(memslot->base_gfn + memslot->npages - 1,
				memslot->base_gfn, PT_PAGE_TABLE_LEVEL);

	for (index = 0; index <= last_index; ++index, ++rmapp) {
		if (*rmapp)
			flush |= kvm_mmu_zap_collapsible_spte(kvm, rmapp);

		if (need_resched() || spin_needbreak(&kvm->mmu_lock)) {
			if (flush) {
				kvm_flush_remote_tlbs(kvm);
				flush = false;
			}
			cond_resched_lock(&kvm->mmu_lock);
		}
	}

	if (flush)
		kvm_flush_remote_tlbs(kvm);

	spin_unlock(&kvm->mmu_lock);
}

void kvm_mmu_slot_leaf_clear_dirty(struct kvm *kvm,
				   struct kvm_memory_slot *memslot)
{
	gfn_t last_gfn;
	unsigned long *rmapp;
	unsigned long last_index, index;
	bool flush = false;

	last_gfn = memslot->base_gfn + memslot->npages - 1;

	spin_lock(&kvm->mmu_lock);

	rmapp = memslot->arch.rmap[PT_PAGE_TABLE_LEVEL - 1];
	last_index = gfn_to_index(last_gfn, memslot->base_gfn,
			PT_PAGE_TABLE_LEVEL);

	for (index = 0; index <= last_index; ++index, ++rmapp) {
		if (*rmapp)
			flush |= __rmap_clear_dirty(kvm, rmapp);

		if (need_resched() || spin_needbreak(&kvm->mmu_lock))
			cond_resched_lock(&kvm->mmu_lock);
	}

	spin_unlock(&kvm->mmu_lock);

	lockdep_assert_held(&kvm->slots_lock);

	/*
	 * It's also safe to flush TLBs out of mmu lock here as currently this
	 * function is only used for dirty logging, in which case flushing TLB
	 * out of mmu lock also guarantees no dirty pages will be lost in
	 * dirty_bitmap.
	 */
	if (flush)
		kvm_flush_remote_tlbs(kvm);
}
EXPORT_SYMBOL_GPL(kvm_mmu_slot_leaf_clear_dirty);

void kvm_mmu_slot_largepage_remove_write_access(struct kvm *kvm,
					struct kvm_memory_slot *memslot)
{
	gfn_t last_gfn;
	int i;
	bool flush = false;

	last_gfn = memslot->base_gfn + memslot->npages - 1;

	spin_lock(&kvm->mmu_lock);

	for (i = PT_PAGE_TABLE_LEVEL + 1; /* skip rmap for 4K page */
	     i < PT_PAGE_TABLE_LEVEL + KVM_NR_PAGE_SIZES; ++i) {
		unsigned long *rmapp;
		unsigned long last_index, index;

		rmapp = memslot->arch.rmap[i - PT_PAGE_TABLE_LEVEL];
		last_index = gfn_to_index(last_gfn, memslot->base_gfn, i);

		for (index = 0; index <= last_index; ++index, ++rmapp) {
			if (*rmapp)
				flush |= __rmap_write_protect(kvm, rmapp,
						false);

			if (need_resched() || spin_needbreak(&kvm->mmu_lock))
				cond_resched_lock(&kvm->mmu_lock);
		}
	}
	spin_unlock(&kvm->mmu_lock);

	/* see kvm_mmu_slot_remove_write_access */
	lockdep_assert_held(&kvm->slots_lock);

	if (flush)
		kvm_flush_remote_tlbs(kvm);
}
EXPORT_SYMBOL_GPL(kvm_mmu_slot_largepage_remove_write_access);

void kvm_mmu_slot_set_dirty(struct kvm *kvm,
			    struct kvm_memory_slot *memslot)
{
	gfn_t last_gfn;
	int i;
	bool flush = false;

	last_gfn = memslot->base_gfn + memslot->npages - 1;

	spin_lock(&kvm->mmu_lock);

	for (i = PT_PAGE_TABLE_LEVEL;
	     i < PT_PAGE_TABLE_LEVEL + KVM_NR_PAGE_SIZES; ++i) {
		unsigned long *rmapp;
		unsigned long last_index, index;

		rmapp = memslot->arch.rmap[i - PT_PAGE_TABLE_LEVEL];
		last_index = gfn_to_index(last_gfn, memslot->base_gfn, i);

		for (index = 0; index <= last_index; ++index, ++rmapp) {
			if (*rmapp)
				flush |= __rmap_set_dirty(kvm, rmapp);

			if (need_resched() || spin_needbreak(&kvm->mmu_lock))
				cond_resched_lock(&kvm->mmu_lock);
		}
	}

	spin_unlock(&kvm->mmu_lock);

	lockdep_assert_held(&kvm->slots_lock);

	/* see kvm_mmu_slot_leaf_clear_dirty */
	if (flush)
		kvm_flush_remote_tlbs(kvm);
}
EXPORT_SYMBOL_GPL(kvm_mmu_slot_set_dirty);

#define BATCH_ZAP_PAGES	10
static void kvm_zap_obsolete_pages(struct kvm *kvm)
{
	struct kvm_mmu_page *sp, *node;
	int batch = 0;

restart:
	list_for_each_entry_safe_reverse(sp, node,
	      &kvm->arch.active_mmu_pages, link) {
		int ret;

		/*
		 * No obsolete page exists before new created page since
		 * active_mmu_pages is the FIFO list.
		 */
		if (!is_obsolete_sp(kvm, sp))
			break;

		/*
		 * Since we are reversely walking the list and the invalid
		 * list will be moved to the head, skip the invalid page
		 * can help us to avoid the infinity list walking.
		 */
		if (sp->role.invalid)
			continue;

		/*
		 * Need not flush tlb since we only zap the sp with invalid
		 * generation number.
		 */
		if (batch >= BATCH_ZAP_PAGES &&
		      cond_resched_lock(&kvm->mmu_lock)) {
			batch = 0;
			goto restart;
		}

		ret = kvm_mmu_prepare_zap_page(kvm, sp,
				&kvm->arch.zapped_obsolete_pages);
		batch += ret;

		if (ret)
			goto restart;
	}

	/*
	 * Should flush tlb before free page tables since lockless-walking
	 * may use the pages.
	 */
	kvm_mmu_commit_zap_page(kvm, &kvm->arch.zapped_obsolete_pages);
}

/*
 * Fast invalidate all shadow pages and use lock-break technique
 * to zap obsolete pages.
 *
 * It's required when memslot is being deleted or VM is being
 * destroyed, in these cases, we should ensure that KVM MMU does
 * not use any resource of the being-deleted slot or all slots
 * after calling the function.
 */
void kvm_mmu_invalidate_zap_all_pages(struct kvm *kvm)
{
	spin_lock(&kvm->mmu_lock);
	trace_kvm_mmu_invalidate_zap_all_pages(kvm);
	kvm->arch.mmu_valid_gen++;

	/*
	 * Notify all vcpus to reload its shadow page table
	 * and flush TLB. Then all vcpus will switch to new
	 * shadow page table with the new mmu_valid_gen.
	 *
	 * Note: we should do this under the protection of
	 * mmu-lock, otherwise, vcpu would purge shadow page
	 * but miss tlb flush.
	 */
	kvm_reload_remote_mmus(kvm);

	kvm_zap_obsolete_pages(kvm);
	spin_unlock(&kvm->mmu_lock);
}

static bool kvm_has_zapped_obsolete_pages(struct kvm *kvm)
{
	return unlikely(!list_empty_careful(&kvm->arch.zapped_obsolete_pages));
}

void kvm_mmu_invalidate_mmio_sptes(struct kvm *kvm)
{
	/*
	 * The very rare case: if the generation-number is round,
	 * zap all shadow pages.
	 */
	if (unlikely(kvm_current_mmio_generation(kvm) == 0)) {
		printk_ratelimited(KERN_DEBUG "kvm: zapping shadow pages for mmio generation wraparound\n");
		kvm_mmu_invalidate_zap_all_pages(kvm);
	}
}

static unsigned long
mmu_shrink_scan(struct shrinker *shrink, struct shrink_control *sc)
{
	struct kvm *kvm;
	int nr_to_scan = sc->nr_to_scan;
	unsigned long freed = 0;

	spin_lock(&kvm_lock);

	list_for_each_entry(kvm, &vm_list, vm_list) {
		int idx;
		LIST_HEAD(invalid_list);

		/*
		 * Never scan more than sc->nr_to_scan VM instances.
		 * Will not hit this condition practically since we do not try
		 * to shrink more than one VM and it is very unlikely to see
		 * !n_used_mmu_pages so many times.
		 */
		if (!nr_to_scan--)
			break;
		/*
		 * n_used_mmu_pages is accessed without holding kvm->mmu_lock
		 * here. We may skip a VM instance errorneosly, but we do not
		 * want to shrink a VM that only started to populate its MMU
		 * anyway.
		 */
		if (!kvm->arch.n_used_mmu_pages &&
		      !kvm_has_zapped_obsolete_pages(kvm))
			continue;

		idx = srcu_read_lock(&kvm->srcu);
		spin_lock(&kvm->mmu_lock);

		if (kvm_has_zapped_obsolete_pages(kvm)) {
			kvm_mmu_commit_zap_page(kvm,
			      &kvm->arch.zapped_obsolete_pages);
			goto unlock;
		}

		if (prepare_zap_oldest_mmu_page(kvm, &invalid_list))
			freed++;
		kvm_mmu_commit_zap_page(kvm, &invalid_list);

unlock:
		spin_unlock(&kvm->mmu_lock);
		srcu_read_unlock(&kvm->srcu, idx);

		/*
		 * unfair on small ones
		 * per-vm shrinkers cry out
		 * sadness comes quickly
		 */
		list_move_tail(&kvm->vm_list, &vm_list);
		break;
	}

	spin_unlock(&kvm_lock);
	return freed;
}

static unsigned long
mmu_shrink_count(struct shrinker *shrink, struct shrink_control *sc)
{
	return percpu_counter_read_positive(&kvm_total_used_mmu_pages);
}

static struct shrinker mmu_shrinker = {
	.count_objects = mmu_shrink_count,
	.scan_objects = mmu_shrink_scan,
	.seeks = DEFAULT_SEEKS * 10,
};

static void mmu_destroy_caches(void)
{
	if (pte_list_desc_cache)
		kmem_cache_destroy(pte_list_desc_cache);
	if (mmu_page_header_cache)
		kmem_cache_destroy(mmu_page_header_cache);
}

int kvm_mmu_module_init(void)
{
	pte_list_desc_cache = kmem_cache_create("pte_list_desc",
					    sizeof(struct pte_list_desc),
					    0, 0, NULL);
	if (!pte_list_desc_cache)
		goto nomem;

	mmu_page_header_cache = kmem_cache_create("kvm_mmu_page_header",
						  sizeof(struct kvm_mmu_page),
						  0, 0, NULL);
	if (!mmu_page_header_cache)
		goto nomem;

	if (percpu_counter_init(&kvm_total_used_mmu_pages, 0, GFP_KERNEL))
		goto nomem;

	register_shrinker(&mmu_shrinker);

	return 0;

nomem:
	mmu_destroy_caches();
	return -ENOMEM;
}

/*
 * Caculate mmu pages needed for kvm.
 */
unsigned int kvm_mmu_calculate_mmu_pages(struct kvm *kvm)
{
	unsigned int nr_mmu_pages;
	unsigned int  nr_pages = 0;
	struct kvm_memslots *slots;
	struct kvm_memory_slot *memslot;

	slots = kvm_memslots(kvm);

	kvm_for_each_memslot(memslot, slots)
		nr_pages += memslot->npages;

	nr_mmu_pages = nr_pages * KVM_PERMILLE_MMU_PAGES / 1000;
	nr_mmu_pages = max(nr_mmu_pages,
			(unsigned int) KVM_MIN_ALLOC_MMU_PAGES);

	return nr_mmu_pages;
}

int kvm_mmu_get_spte_hierarchy(struct kvm_vcpu *vcpu, u64 addr, u64 sptes[4])
{
	struct kvm_shadow_walk_iterator iterator;
	u64 spte;
	int nr_sptes = 0;

	if (!VALID_PAGE(vcpu->arch.mmu.root_hpa))
		return nr_sptes;

	walk_shadow_page_lockless_begin(vcpu);
	for_each_shadow_entry_lockless(vcpu, addr, iterator, spte) {
		sptes[iterator.level-1] = spte;
		nr_sptes++;
		if (!is_shadow_present_pte(spte))
			break;
	}
	walk_shadow_page_lockless_end(vcpu);

	return nr_sptes;
}
EXPORT_SYMBOL_GPL(kvm_mmu_get_spte_hierarchy);

void kvm_mmu_destroy(struct kvm_vcpu *vcpu)
{
	kvm_mmu_unload(vcpu);
	free_mmu_pages(vcpu);
	mmu_free_memory_caches(vcpu);
}

void kvm_mmu_module_exit(void)
{
	mmu_destroy_caches();
	percpu_counter_destroy(&kvm_total_used_mmu_pages);
	unregister_shrinker(&mmu_shrinker);
	mmu_audit_disable();
}<|MERGE_RESOLUTION|>--- conflicted
+++ resolved
@@ -4215,15 +4215,6 @@
 	u64 entry, gentry, *spte;
 	int npte;
 	bool remote_flush, local_flush, zap_page;
-<<<<<<< HEAD
-	union kvm_mmu_page_role mask = (union kvm_mmu_page_role) {
-		.cr0_wp = 1,
-		.cr4_pae = 1,
-		.nxe = 1,
-		.smep_andnot_wp = 1,
-		.smap_andnot_wp = 1,
-	};
-=======
 	union kvm_mmu_page_role mask = { };
 
 	mask.cr0_wp = 1;
@@ -4231,7 +4222,6 @@
 	mask.nxe = 1;
 	mask.smep_andnot_wp = 1;
 	mask.smap_andnot_wp = 1;
->>>>>>> c99d49a8
 
 	/*
 	 * If we don't have indirect shadow pages, it means no page is
