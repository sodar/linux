#include <linux/init.h>
#include <linux/bitops.h>
#include <linux/mm.h>

#include <asm/io.h>
#include <asm/processor.h>
#include <asm/apic.h>
#include <asm/cpu.h>
#include <asm/pci-direct.h>

#ifdef CONFIG_X86_64
# include <asm/numa_64.h>
# include <asm/mmconfig.h>
# include <asm/cacheflush.h>
#endif

#include "cpu.h"

#ifdef CONFIG_X86_32
/*
 *	B step AMD K6 before B 9730xxxx have hardware bugs that can cause
 *	misexecution of code under Linux. Owners of such processors should
 *	contact AMD for precise details and a CPU swap.
 *
 *	See	http://www.multimania.com/poulot/k6bug.html
 *		http://www.amd.com/K6/k6docs/revgd.html
 *
 *	The following test is erm.. interesting. AMD neglected to up
 *	the chip setting when fixing the bug but they also tweaked some
 *	performance at the same time..
 */

extern void vide(void);
__asm__(".align 4\nvide: ret");

static void __cpuinit init_amd_k5(struct cpuinfo_x86 *c)
{
/*
 * General Systems BIOSen alias the cpu frequency registers
 * of the Elan at 0x000df000. Unfortuantly, one of the Linux
 * drivers subsequently pokes it, and changes the CPU speed.
 * Workaround : Remove the unneeded alias.
 */
#define CBAR		(0xfffc) /* Configuration Base Address  (32-bit) */
#define CBAR_ENB	(0x80000000)
#define CBAR_KEY	(0X000000CB)
	if (c->x86_model == 9 || c->x86_model == 10) {
		if (inl (CBAR) & CBAR_ENB)
			outl (0 | CBAR_KEY, CBAR);
	}
}


static void __cpuinit init_amd_k6(struct cpuinfo_x86 *c)
{
	u32 l, h;
	int mbytes = num_physpages >> (20-PAGE_SHIFT);

	if (c->x86_model < 6) {
		/* Based on AMD doc 20734R - June 2000 */
		if (c->x86_model == 0) {
			clear_cpu_cap(c, X86_FEATURE_APIC);
			set_cpu_cap(c, X86_FEATURE_PGE);
		}
		return;
	}

	if (c->x86_model == 6 && c->x86_mask == 1) {
		const int K6_BUG_LOOP = 1000000;
		int n;
		void (*f_vide)(void);
		unsigned long d, d2;

		printk(KERN_INFO "AMD K6 stepping B detected - ");

		/*
		 * It looks like AMD fixed the 2.6.2 bug and improved indirect
		 * calls at the same time.
		 */

		n = K6_BUG_LOOP;
		f_vide = vide;
		rdtscl(d);
		while (n--)
			f_vide();
		rdtscl(d2);
		d = d2-d;

		if (d > 20*K6_BUG_LOOP)
			printk("system stability may be impaired when more than 32 MB are used.\n");
		else
			printk("probably OK (after B9730xxxx).\n");
		printk(KERN_INFO "Please see http://membres.lycos.fr/poulot/k6bug.html\n");
	}

	/* K6 with old style WHCR */
	if (c->x86_model < 8 ||
	   (c->x86_model == 8 && c->x86_mask < 8)) {
		/* We can only write allocate on the low 508Mb */
		if (mbytes > 508)
			mbytes = 508;

		rdmsr(MSR_K6_WHCR, l, h);
		if ((l&0x0000FFFF) == 0) {
			unsigned long flags;
			l = (1<<0)|((mbytes/4)<<1);
			local_irq_save(flags);
			wbinvd();
			wrmsr(MSR_K6_WHCR, l, h);
			local_irq_restore(flags);
			printk(KERN_INFO "Enabling old style K6 write allocation for %d Mb\n",
				mbytes);
		}
		return;
	}

	if ((c->x86_model == 8 && c->x86_mask > 7) ||
	     c->x86_model == 9 || c->x86_model == 13) {
		/* The more serious chips .. */

		if (mbytes > 4092)
			mbytes = 4092;

		rdmsr(MSR_K6_WHCR, l, h);
		if ((l&0xFFFF0000) == 0) {
			unsigned long flags;
			l = ((mbytes>>2)<<22)|(1<<16);
			local_irq_save(flags);
			wbinvd();
			wrmsr(MSR_K6_WHCR, l, h);
			local_irq_restore(flags);
			printk(KERN_INFO "Enabling new style K6 write allocation for %d Mb\n",
				mbytes);
		}

		return;
	}

	if (c->x86_model == 10) {
		/* AMD Geode LX is model 10 */
		/* placeholder for any needed mods */
		return;
	}
}

static void __cpuinit amd_k7_smp_check(struct cpuinfo_x86 *c)
{
#ifdef CONFIG_SMP
	/* calling is from identify_secondary_cpu() ? */
	if (c->cpu_index == boot_cpu_id)
		return;

	/*
	 * Certain Athlons might work (for various values of 'work') in SMP
	 * but they are not certified as MP capable.
	 */
	/* Athlon 660/661 is valid. */
	if ((c->x86_model == 6) && ((c->x86_mask == 0) ||
	    (c->x86_mask == 1)))
		goto valid_k7;

	/* Duron 670 is valid */
	if ((c->x86_model == 7) && (c->x86_mask == 0))
		goto valid_k7;

	/*
	 * Athlon 662, Duron 671, and Athlon >model 7 have capability
	 * bit. It's worth noting that the A5 stepping (662) of some
	 * Athlon XP's have the MP bit set.
	 * See http://www.heise.de/newsticker/data/jow-18.10.01-000 for
	 * more.
	 */
	if (((c->x86_model == 6) && (c->x86_mask >= 2)) ||
	    ((c->x86_model == 7) && (c->x86_mask >= 1)) ||
	     (c->x86_model > 7))
		if (cpu_has_mp)
			goto valid_k7;

	/* If we get here, not a certified SMP capable AMD system. */

	/*
	 * Don't taint if we are running SMP kernel on a single non-MP
	 * approved Athlon
	 */
	WARN_ONCE(1, "WARNING: This combination of AMD"
		"processors is not suitable for SMP.\n");
	if (!test_taint(TAINT_UNSAFE_SMP))
		add_taint(TAINT_UNSAFE_SMP);

valid_k7:
	;
#endif
}

static void __cpuinit init_amd_k7(struct cpuinfo_x86 *c)
{
	u32 l, h;

	/*
	 * Bit 15 of Athlon specific MSR 15, needs to be 0
	 * to enable SSE on Palomino/Morgan/Barton CPU's.
	 * If the BIOS didn't enable it already, enable it here.
	 */
	if (c->x86_model >= 6 && c->x86_model <= 10) {
		if (!cpu_has(c, X86_FEATURE_XMM)) {
			printk(KERN_INFO "Enabling disabled K7/SSE Support.\n");
			rdmsr(MSR_K7_HWCR, l, h);
			l &= ~0x00008000;
			wrmsr(MSR_K7_HWCR, l, h);
			set_cpu_cap(c, X86_FEATURE_XMM);
		}
	}

	/*
	 * It's been determined by AMD that Athlons since model 8 stepping 1
	 * are more robust with CLK_CTL set to 200xxxxx instead of 600xxxxx
	 * As per AMD technical note 27212 0.2
	 */
	if ((c->x86_model == 8 && c->x86_mask >= 1) || (c->x86_model > 8)) {
		rdmsr(MSR_K7_CLK_CTL, l, h);
		if ((l & 0xfff00000) != 0x20000000) {
			printk ("CPU: CLK_CTL MSR was %x. Reprogramming to %x\n", l,
				((l & 0x000fffff)|0x20000000));
			wrmsr(MSR_K7_CLK_CTL, (l & 0x000fffff)|0x20000000, h);
		}
	}

	set_cpu_cap(c, X86_FEATURE_K7);

	amd_k7_smp_check(c);
}
#endif

#if defined(CONFIG_NUMA) && defined(CONFIG_X86_64)
static int __cpuinit nearby_node(int apicid)
{
	int i, node;

	for (i = apicid - 1; i >= 0; i--) {
		node = apicid_to_node[i];
		if (node != NUMA_NO_NODE && node_online(node))
			return node;
	}
	for (i = apicid + 1; i < MAX_LOCAL_APIC; i++) {
		node = apicid_to_node[i];
		if (node != NUMA_NO_NODE && node_online(node))
			return node;
	}
	return first_node(node_online_map); /* Shouldn't happen */
}
#endif

/*
 * On a AMD dual core setup the lower bits of the APIC id distingush the cores.
 * Assumes number of cores is a power of two.
 */
static void __cpuinit amd_detect_cmp(struct cpuinfo_x86 *c)
{
#ifdef CONFIG_X86_HT
	unsigned bits;
	int cpu = smp_processor_id();

	bits = c->x86_coreid_bits;
	/* Low order bits define the core id (index of core in socket) */
	c->cpu_core_id = c->initial_apicid & ((1 << bits)-1);
	/* Convert the initial APIC ID into the socket ID */
	c->phys_proc_id = c->initial_apicid >> bits;
	/* use socket ID also for last level cache */
	per_cpu(cpu_llc_id, cpu) = c->phys_proc_id;
#endif
}

static void __cpuinit srat_detect_node(struct cpuinfo_x86 *c)
{
#if defined(CONFIG_NUMA) && defined(CONFIG_X86_64)
	int cpu = smp_processor_id();
	int node;
	unsigned apicid = cpu_has_apic ? hard_smp_processor_id() : c->apicid;

	node = c->phys_proc_id;
	if (apicid_to_node[apicid] != NUMA_NO_NODE)
		node = apicid_to_node[apicid];
	if (!node_online(node)) {
		/* Two possibilities here:
		   - The CPU is missing memory and no node was created.
		   In that case try picking one from a nearby CPU
		   - The APIC IDs differ from the HyperTransport node IDs
		   which the K8 northbridge parsing fills in.
		   Assume they are all increased by a constant offset,
		   but in the same order as the HT nodeids.
		   If that doesn't result in a usable node fall back to the
		   path for the previous case.  */

		int ht_nodeid = c->initial_apicid;

		if (ht_nodeid >= 0 &&
		    apicid_to_node[ht_nodeid] != NUMA_NO_NODE)
			node = apicid_to_node[ht_nodeid];
		/* Pick a nearby node */
		if (!node_online(node))
			node = nearby_node(apicid);
	}
	numa_set_node(cpu, node);

	printk(KERN_INFO "CPU %d/0x%x -> Node %d\n", cpu, apicid, node);
#endif
}

static void __cpuinit early_init_amd_mc(struct cpuinfo_x86 *c)
{
#ifdef CONFIG_X86_HT
	unsigned bits, ecx;

	/* Multi core CPU? */
	if (c->extended_cpuid_level < 0x80000008)
		return;

	ecx = cpuid_ecx(0x80000008);

	c->x86_max_cores = (ecx & 0xff) + 1;

	/* CPU telling us the core id bits shift? */
	bits = (ecx >> 12) & 0xF;

	/* Otherwise recompute */
	if (bits == 0) {
		while ((1 << bits) < c->x86_max_cores)
			bits++;
	}

	c->x86_coreid_bits = bits;
#endif
}

static void __cpuinit early_init_amd(struct cpuinfo_x86 *c)
{
	early_init_amd_mc(c);

	/*
	 * c->x86_power is 8000_0007 edx. Bit 8 is TSC runs at constant rate
	 * with P/T states and does not stop in deep C-states
	 */
	if (c->x86_power & (1 << 8)) {
		set_cpu_cap(c, X86_FEATURE_CONSTANT_TSC);
		set_cpu_cap(c, X86_FEATURE_NONSTOP_TSC);
	}

#ifdef CONFIG_X86_64
	set_cpu_cap(c, X86_FEATURE_SYSCALL32);
#else
	/*  Set MTRR capability flag if appropriate */
	if (c->x86 == 5)
		if (c->x86_model == 13 || c->x86_model == 9 ||
		    (c->x86_model == 8 && c->x86_mask >= 8))
			set_cpu_cap(c, X86_FEATURE_K6_MTRR);
#endif
#if defined(CONFIG_X86_LOCAL_APIC) && defined(CONFIG_PCI)
	/* check CPU config space for extended APIC ID */
<<<<<<< HEAD
	if (c->x86 >= 0xf) {
=======
	if (cpu_has_apic && c->x86 >= 0xf) {
>>>>>>> 80ffb3cc
		unsigned int val;
		val = read_pci_config(0, 24, 0, 0x68);
		if ((val & ((1 << 17) | (1 << 18))) == ((1 << 17) | (1 << 18)))
			set_cpu_cap(c, X86_FEATURE_EXTD_APICID);
	}
#endif
}

static void __cpuinit init_amd(struct cpuinfo_x86 *c)
{
#ifdef CONFIG_SMP
	unsigned long long value;

	/*
	 * Disable TLB flush filter by setting HWCR.FFDIS on K8
	 * bit 6 of msr C001_0015
	 *
	 * Errata 63 for SH-B3 steppings
	 * Errata 122 for all steppings (F+ have it disabled by default)
	 */
	if (c->x86 == 0xf) {
		rdmsrl(MSR_K7_HWCR, value);
		value |= 1 << 6;
		wrmsrl(MSR_K7_HWCR, value);
	}
#endif

	early_init_amd(c);

	/*
	 * Bit 31 in normal CPUID used for nonstandard 3DNow ID;
	 * 3DNow is IDd by bit 31 in extended CPUID (1*32+31) anyway
	 */
	clear_cpu_cap(c, 0*32+31);

#ifdef CONFIG_X86_64
	/* On C+ stepping K8 rep microcode works well for copy/memset */
	if (c->x86 == 0xf) {
		u32 level;

		level = cpuid_eax(1);
		if((level >= 0x0f48 && level < 0x0f50) || level >= 0x0f58)
			set_cpu_cap(c, X86_FEATURE_REP_GOOD);
	}
	if (c->x86 == 0x10 || c->x86 == 0x11)
		set_cpu_cap(c, X86_FEATURE_REP_GOOD);
#else

	/*
	 *	FIXME: We should handle the K5 here. Set up the write
	 *	range and also turn on MSR 83 bits 4 and 31 (write alloc,
	 *	no bus pipeline)
	 */

	switch (c->x86) {
	case 4:
		init_amd_k5(c);
		break;
	case 5:
		init_amd_k6(c);
		break;
	case 6: /* An Athlon/Duron */
		init_amd_k7(c);
		break;
	}

	/* K6s reports MCEs but don't actually have all the MSRs */
	if (c->x86 < 6)
		clear_cpu_cap(c, X86_FEATURE_MCE);
#endif

	/* Enable workaround for FXSAVE leak */
	if (c->x86 >= 6)
		set_cpu_cap(c, X86_FEATURE_FXSAVE_LEAK);

	if (!c->x86_model_id[0]) {
		switch (c->x86) {
		case 0xf:
			/* Should distinguish Models here, but this is only
			   a fallback anyways. */
			strcpy(c->x86_model_id, "Hammer");
			break;
		}
	}

	display_cacheinfo(c);

	/* Multi core CPU? */
	if (c->extended_cpuid_level >= 0x80000008) {
		amd_detect_cmp(c);
		srat_detect_node(c);
	}

#ifdef CONFIG_X86_32
	detect_ht(c);
#endif

	if (c->extended_cpuid_level >= 0x80000006) {
		if ((c->x86 >= 0x0f) && (cpuid_edx(0x80000006) & 0xf000))
			num_cache_leaves = 4;
		else
			num_cache_leaves = 3;
	}

	if (c->x86 >= 0xf && c->x86 <= 0x11)
		set_cpu_cap(c, X86_FEATURE_K8);

	if (cpu_has_xmm2) {
		/* MFENCE stops RDTSC speculation */
		set_cpu_cap(c, X86_FEATURE_MFENCE_RDTSC);
	}

#ifdef CONFIG_X86_64
	if (c->x86 == 0x10) {
		/* do this for boot cpu */
		if (c == &boot_cpu_data)
			check_enable_amd_mmconf_dmi();

		fam10h_check_enable_mmcfg();
	}

	if (c == &boot_cpu_data && c->x86 >= 0xf && c->x86 <= 0x11) {
		unsigned long long tseg;

		/*
		 * Split up direct mapping around the TSEG SMM area.
		 * Don't do it for gbpages because there seems very little
		 * benefit in doing so.
		 */
		if (!rdmsrl_safe(MSR_K8_TSEG_ADDR, &tseg)) {
		    printk(KERN_DEBUG "tseg: %010llx\n", tseg);
		    if ((tseg>>PMD_SHIFT) <
				(max_low_pfn_mapped>>(PMD_SHIFT-PAGE_SHIFT)) ||
			((tseg>>PMD_SHIFT) <
				(max_pfn_mapped>>(PMD_SHIFT-PAGE_SHIFT)) &&
			 (tseg>>PMD_SHIFT) >= (1ULL<<(32 - PMD_SHIFT))))
			set_memory_4k((unsigned long)__va(tseg), 1);
		}
	}
#endif
}

#ifdef CONFIG_X86_32
static unsigned int __cpuinit amd_size_cache(struct cpuinfo_x86 *c, unsigned int size)
{
	/* AMD errata T13 (order #21922) */
	if ((c->x86 == 6)) {
		if (c->x86_model == 3 && c->x86_mask == 0)	/* Duron Rev A0 */
			size = 64;
		if (c->x86_model == 4 &&
		    (c->x86_mask == 0 || c->x86_mask == 1))	/* Tbird rev A1/A2 */
			size = 256;
	}
	return size;
}
#endif

static const struct cpu_dev __cpuinitconst amd_cpu_dev = {
	.c_vendor	= "AMD",
	.c_ident	= { "AuthenticAMD" },
#ifdef CONFIG_X86_32
	.c_models = {
		{ .vendor = X86_VENDOR_AMD, .family = 4, .model_names =
		  {
			  [3] = "486 DX/2",
			  [7] = "486 DX/2-WB",
			  [8] = "486 DX/4",
			  [9] = "486 DX/4-WB",
			  [14] = "Am5x86-WT",
			  [15] = "Am5x86-WB"
		  }
		},
	},
	.c_size_cache	= amd_size_cache,
#endif
	.c_early_init   = early_init_amd,
	.c_init		= init_amd,
	.c_x86_vendor	= X86_VENDOR_AMD,
};

cpu_dev_register(amd_cpu_dev);<|MERGE_RESOLUTION|>--- conflicted
+++ resolved
@@ -356,11 +356,7 @@
 #endif
 #if defined(CONFIG_X86_LOCAL_APIC) && defined(CONFIG_PCI)
 	/* check CPU config space for extended APIC ID */
-<<<<<<< HEAD
-	if (c->x86 >= 0xf) {
-=======
 	if (cpu_has_apic && c->x86 >= 0xf) {
->>>>>>> 80ffb3cc
 		unsigned int val;
 		val = read_pci_config(0, 24, 0, 0x68);
 		if ((val & ((1 << 17) | (1 << 18))) == ((1 << 17) | (1 << 18)))
