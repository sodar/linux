--- conflicted
+++ resolved
@@ -105,15 +105,9 @@
  */
 static int verify_dirent_name(const char *name, int len)
 {
-<<<<<<< HEAD
-	if (WARN_ON_ONCE(!len))
-		return -EIO;
-	if (WARN_ON_ONCE(memchr(name, '/', len)))
-=======
 	if (!len)
 		return -EIO;
 	if (memchr(name, '/', len))
->>>>>>> b08baef0
 		return -EIO;
 	return 0;
 }
